/* Copyright (C) 2007-2013 B.A.T.M.A.N. contributors:
 *
 * Marek Lindner, Simon Wunderlich
 *
 * This program is free software; you can redistribute it and/or
 * modify it under the terms of version 2 of the GNU General Public
 * License as published by the Free Software Foundation.
 *
 * This program is distributed in the hope that it will be useful, but
 * WITHOUT ANY WARRANTY; without even the implied warranty of
 * MERCHANTABILITY or FITNESS FOR A PARTICULAR PURPOSE. See the GNU
 * General Public License for more details.
 *
 * You should have received a copy of the GNU General Public License
 * along with this program; if not, write to the Free Software
 * Foundation, Inc., 51 Franklin Street, Fifth Floor, Boston, MA
 * 02110-1301, USA
 */

#include <linux/crc32c.h>
#include <linux/highmem.h>
#include <linux/if_vlan.h>
<<<<<<< HEAD
=======
#include <net/ip.h>
#include <net/ipv6.h>
#include <net/dsfield.h>
>>>>>>> eb764362
#include "main.h"
#include "sysfs.h"
#include "debugfs.h"
#include "routing.h"
#include "send.h"
#include "originator.h"
#include "soft-interface.h"
#include "icmp_socket.h"
#include "translation-table.h"
#include "hard-interface.h"
#include "gateway_client.h"
#include "bridge_loop_avoidance.h"
#include "distributed-arp-table.h"
#include "gateway_common.h"
#include "hash.h"
#include "bat_algo.h"
#include "network-coding.h"
#include "fragmentation.h"


/* List manipulations on hardif_list have to be rtnl_lock()'ed,
 * list traversals just rcu-locked
 */
struct list_head batadv_hardif_list;
static int (*batadv_rx_handler[256])(struct sk_buff *,
				     struct batadv_hard_iface *);
char batadv_routing_algo[20] = "BATMAN_IV";
static struct hlist_head batadv_algo_list;

unsigned char batadv_broadcast_addr[] = {0xff, 0xff, 0xff, 0xff, 0xff, 0xff};

struct workqueue_struct *batadv_event_workqueue;

static void batadv_recv_handler_init(void);

static int __init batadv_init(void)
{
	INIT_LIST_HEAD(&batadv_hardif_list);
	INIT_HLIST_HEAD(&batadv_algo_list);

	batadv_recv_handler_init();

	batadv_iv_init();

	batadv_event_workqueue = create_singlethread_workqueue("bat_events");

	if (!batadv_event_workqueue)
		return -ENOMEM;

	batadv_socket_init();
	batadv_debugfs_init();

	register_netdevice_notifier(&batadv_hard_if_notifier);
	rtnl_link_register(&batadv_link_ops);

	pr_info("B.A.T.M.A.N. advanced %s (compatibility version %i) loaded\n",
		BATADV_SOURCE_VERSION, BATADV_COMPAT_VERSION);

	return 0;
}

static void __exit batadv_exit(void)
{
	batadv_debugfs_destroy();
	rtnl_link_unregister(&batadv_link_ops);
	unregister_netdevice_notifier(&batadv_hard_if_notifier);
	batadv_hardif_remove_interfaces();

	flush_workqueue(batadv_event_workqueue);
	destroy_workqueue(batadv_event_workqueue);
	batadv_event_workqueue = NULL;

	rcu_barrier();
}

int batadv_mesh_init(struct net_device *soft_iface)
{
	struct batadv_priv *bat_priv = netdev_priv(soft_iface);
	int ret;

	spin_lock_init(&bat_priv->forw_bat_list_lock);
	spin_lock_init(&bat_priv->forw_bcast_list_lock);
	spin_lock_init(&bat_priv->tt.changes_list_lock);
	spin_lock_init(&bat_priv->tt.req_list_lock);
	spin_lock_init(&bat_priv->tt.roam_list_lock);
	spin_lock_init(&bat_priv->tt.last_changeset_lock);
	spin_lock_init(&bat_priv->tt.commit_lock);
	spin_lock_init(&bat_priv->gw.list_lock);
	spin_lock_init(&bat_priv->tvlv.container_list_lock);
	spin_lock_init(&bat_priv->tvlv.handler_list_lock);
	spin_lock_init(&bat_priv->softif_vlan_list_lock);

	INIT_HLIST_HEAD(&bat_priv->forw_bat_list);
	INIT_HLIST_HEAD(&bat_priv->forw_bcast_list);
	INIT_HLIST_HEAD(&bat_priv->gw.list);
	INIT_LIST_HEAD(&bat_priv->tt.changes_list);
	INIT_LIST_HEAD(&bat_priv->tt.req_list);
	INIT_LIST_HEAD(&bat_priv->tt.roam_list);
	INIT_HLIST_HEAD(&bat_priv->tvlv.container_list);
	INIT_HLIST_HEAD(&bat_priv->tvlv.handler_list);
	INIT_HLIST_HEAD(&bat_priv->softif_vlan_list);

	ret = batadv_originator_init(bat_priv);
	if (ret < 0)
		goto err;

	ret = batadv_tt_init(bat_priv);
	if (ret < 0)
		goto err;

	ret = batadv_bla_init(bat_priv);
	if (ret < 0)
		goto err;

	ret = batadv_dat_init(bat_priv);
	if (ret < 0)
		goto err;

	ret = batadv_nc_init(bat_priv);
	if (ret < 0)
		goto err;

	ret = batadv_gw_init(bat_priv);
	if (ret < 0)
		goto err;

	atomic_set(&bat_priv->gw.reselect, 0);
	atomic_set(&bat_priv->mesh_state, BATADV_MESH_ACTIVE);

	return 0;

err:
	batadv_mesh_free(soft_iface);
	return ret;
}

void batadv_mesh_free(struct net_device *soft_iface)
{
	struct batadv_priv *bat_priv = netdev_priv(soft_iface);

	atomic_set(&bat_priv->mesh_state, BATADV_MESH_DEACTIVATING);

	batadv_purge_outstanding_packets(bat_priv, NULL);

	batadv_gw_node_purge(bat_priv);
	batadv_nc_free(bat_priv);
	batadv_dat_free(bat_priv);
	batadv_bla_free(bat_priv);

	/* Free the TT and the originator tables only after having terminated
	 * all the other depending components which may use these structures for
	 * their purposes.
	 */
	batadv_tt_free(bat_priv);

	/* Since the originator table clean up routine is accessing the TT
	 * tables as well, it has to be invoked after the TT tables have been
	 * freed and marked as empty. This ensures that no cleanup RCU callbacks
	 * accessing the TT data are scheduled for later execution.
	 */
	batadv_originator_free(bat_priv);

	batadv_gw_free(bat_priv);

	free_percpu(bat_priv->bat_counters);
	bat_priv->bat_counters = NULL;

	atomic_set(&bat_priv->mesh_state, BATADV_MESH_INACTIVE);
}

/**
 * batadv_is_my_mac - check if the given mac address belongs to any of the real
 * interfaces in the current mesh
 * @bat_priv: the bat priv with all the soft interface information
 * @addr: the address to check
 */
int batadv_is_my_mac(struct batadv_priv *bat_priv, const uint8_t *addr)
{
	const struct batadv_hard_iface *hard_iface;

	rcu_read_lock();
	list_for_each_entry_rcu(hard_iface, &batadv_hardif_list, list) {
		if (hard_iface->if_status != BATADV_IF_ACTIVE)
			continue;

		if (hard_iface->soft_iface != bat_priv->soft_iface)
			continue;

		if (batadv_compare_eth(hard_iface->net_dev->dev_addr, addr)) {
			rcu_read_unlock();
			return 1;
		}
	}
	rcu_read_unlock();
	return 0;
}

/**
 * batadv_seq_print_text_primary_if_get - called from debugfs table printing
 *  function that requires the primary interface
 * @seq: debugfs table seq_file struct
 *
 * Returns primary interface if found or NULL otherwise.
 */
struct batadv_hard_iface *
batadv_seq_print_text_primary_if_get(struct seq_file *seq)
{
	struct net_device *net_dev = (struct net_device *)seq->private;
	struct batadv_priv *bat_priv = netdev_priv(net_dev);
	struct batadv_hard_iface *primary_if;

	primary_if = batadv_primary_if_get_selected(bat_priv);

	if (!primary_if) {
		seq_printf(seq,
			   "BATMAN mesh %s disabled - please specify interfaces to enable it\n",
			   net_dev->name);
		goto out;
	}

	if (primary_if->if_status == BATADV_IF_ACTIVE)
		goto out;

	seq_printf(seq,
		   "BATMAN mesh %s disabled - primary interface not active\n",
		   net_dev->name);
	batadv_hardif_free_ref(primary_if);
	primary_if = NULL;

out:
	return primary_if;
}

/**
<<<<<<< HEAD
 * batadv_max_header_len - calculate maximum encapsulation overhead for a
 *  payload packet
 *
 * Return the maximum encapsulation overhead in bytes.
 */
int batadv_max_header_len(void)
{
	int header_len = 0;

	header_len = max_t(int, header_len,
			   sizeof(struct batadv_unicast_packet));
	header_len = max_t(int, header_len,
			   sizeof(struct batadv_unicast_4addr_packet));
	header_len = max_t(int, header_len,
			   sizeof(struct batadv_bcast_packet));

#ifdef CONFIG_BATMAN_ADV_NC
	header_len = max_t(int, header_len,
			   sizeof(struct batadv_coded_packet));
#endif

	return header_len;
=======
 * batadv_skb_set_priority - sets skb priority according to packet content
 * @skb: the packet to be sent
 * @offset: offset to the packet content
 *
 * This function sets a value between 256 and 263 (802.1d priority), which
 * can be interpreted by the cfg80211 or other drivers.
 */
void batadv_skb_set_priority(struct sk_buff *skb, int offset)
{
	struct iphdr ip_hdr_tmp, *ip_hdr;
	struct ipv6hdr ip6_hdr_tmp, *ip6_hdr;
	struct ethhdr ethhdr_tmp, *ethhdr;
	struct vlan_ethhdr *vhdr, vhdr_tmp;
	u32 prio;

	/* already set, do nothing */
	if (skb->priority >= 256 && skb->priority <= 263)
		return;

	ethhdr = skb_header_pointer(skb, offset, sizeof(*ethhdr), &ethhdr_tmp);
	if (!ethhdr)
		return;

	switch (ethhdr->h_proto) {
	case htons(ETH_P_8021Q):
		vhdr = skb_header_pointer(skb, offset + sizeof(*vhdr),
					  sizeof(*vhdr), &vhdr_tmp);
		if (!vhdr)
			return;
		prio = htons(vhdr->h_vlan_TCI) & VLAN_PRIO_MASK;
		prio = prio >> VLAN_PRIO_SHIFT;
		break;
	case htons(ETH_P_IP):
		ip_hdr = skb_header_pointer(skb, offset + sizeof(*ethhdr),
					    sizeof(*ip_hdr), &ip_hdr_tmp);
		if (!ip_hdr)
			return;
		prio = (ipv4_get_dsfield(ip_hdr) & 0xfc) >> 5;
		break;
	case htons(ETH_P_IPV6):
		ip6_hdr = skb_header_pointer(skb, offset + sizeof(*ethhdr),
					     sizeof(*ip6_hdr), &ip6_hdr_tmp);
		if (!ip6_hdr)
			return;
		prio = (ipv6_get_dsfield(ip6_hdr) & 0xfc) >> 5;
		break;
	default:
		return;
	}

	skb->priority = prio + 256;
>>>>>>> eb764362
}

static int batadv_recv_unhandled_packet(struct sk_buff *skb,
					struct batadv_hard_iface *recv_if)
{
	return NET_RX_DROP;
}

/* incoming packets with the batman ethertype received on any active hard
 * interface
 */
int batadv_batman_skb_recv(struct sk_buff *skb, struct net_device *dev,
			   struct packet_type *ptype,
			   struct net_device *orig_dev)
{
	struct batadv_priv *bat_priv;
	struct batadv_ogm_packet *batadv_ogm_packet;
	struct batadv_hard_iface *hard_iface;
	uint8_t idx;
	int ret;

	hard_iface = container_of(ptype, struct batadv_hard_iface,
				  batman_adv_ptype);
	skb = skb_share_check(skb, GFP_ATOMIC);

	/* skb was released by skb_share_check() */
	if (!skb)
		goto err_out;

	/* packet should hold at least type and version */
	if (unlikely(!pskb_may_pull(skb, 2)))
		goto err_free;

	/* expect a valid ethernet header here. */
	if (unlikely(skb->mac_len != ETH_HLEN || !skb_mac_header(skb)))
		goto err_free;

	if (!hard_iface->soft_iface)
		goto err_free;

	bat_priv = netdev_priv(hard_iface->soft_iface);

	if (atomic_read(&bat_priv->mesh_state) != BATADV_MESH_ACTIVE)
		goto err_free;

	/* discard frames on not active interfaces */
	if (hard_iface->if_status != BATADV_IF_ACTIVE)
		goto err_free;

	batadv_ogm_packet = (struct batadv_ogm_packet *)skb->data;

	if (batadv_ogm_packet->header.version != BATADV_COMPAT_VERSION) {
		batadv_dbg(BATADV_DBG_BATMAN, bat_priv,
			   "Drop packet: incompatible batman version (%i)\n",
			   batadv_ogm_packet->header.version);
		goto err_free;
	}

	/* all receive handlers return whether they received or reused
	 * the supplied skb. if not, we have to free the skb.
	 */
	idx = batadv_ogm_packet->header.packet_type;
	ret = (*batadv_rx_handler[idx])(skb, hard_iface);

	if (ret == NET_RX_DROP)
		kfree_skb(skb);

	/* return NET_RX_SUCCESS in any case as we
	 * most probably dropped the packet for
	 * routing-logical reasons.
	 */
	return NET_RX_SUCCESS;

err_free:
	kfree_skb(skb);
err_out:
	return NET_RX_DROP;
}

static void batadv_recv_handler_init(void)
{
	int i;

	for (i = 0; i < ARRAY_SIZE(batadv_rx_handler); i++)
		batadv_rx_handler[i] = batadv_recv_unhandled_packet;

	for (i = BATADV_UNICAST_MIN; i <= BATADV_UNICAST_MAX; i++)
		batadv_rx_handler[i] = batadv_recv_unhandled_unicast_packet;

	/* compile time checks for struct member offsets */
	BUILD_BUG_ON(offsetof(struct batadv_unicast_4addr_packet, src) != 10);
	BUILD_BUG_ON(offsetof(struct batadv_unicast_packet, dest) != 4);
	BUILD_BUG_ON(offsetof(struct batadv_unicast_tvlv_packet, dst) != 4);
	BUILD_BUG_ON(offsetof(struct batadv_frag_packet, dest) != 4);
	BUILD_BUG_ON(offsetof(struct batadv_icmp_packet, icmph.dst) != 4);
	BUILD_BUG_ON(offsetof(struct batadv_icmp_packet_rr, icmph.dst) != 4);

	/* broadcast packet */
	batadv_rx_handler[BATADV_BCAST] = batadv_recv_bcast_packet;

	/* unicast packets ... */
	/* unicast with 4 addresses packet */
	batadv_rx_handler[BATADV_UNICAST_4ADDR] = batadv_recv_unicast_packet;
	/* unicast packet */
	batadv_rx_handler[BATADV_UNICAST] = batadv_recv_unicast_packet;
	/* unicast tvlv packet */
	batadv_rx_handler[BATADV_UNICAST_TVLV] = batadv_recv_unicast_tvlv;
	/* batman icmp packet */
	batadv_rx_handler[BATADV_ICMP] = batadv_recv_icmp_packet;
	/* Fragmented packets */
	batadv_rx_handler[BATADV_UNICAST_FRAG] = batadv_recv_frag_packet;
}

int
batadv_recv_handler_register(uint8_t packet_type,
			     int (*recv_handler)(struct sk_buff *,
						 struct batadv_hard_iface *))
{
	int (*curr)(struct sk_buff *,
		    struct batadv_hard_iface *);
	curr = batadv_rx_handler[packet_type];

	if ((curr != batadv_recv_unhandled_packet) &&
	    (curr != batadv_recv_unhandled_unicast_packet))
		return -EBUSY;

	batadv_rx_handler[packet_type] = recv_handler;
	return 0;
}

void batadv_recv_handler_unregister(uint8_t packet_type)
{
	batadv_rx_handler[packet_type] = batadv_recv_unhandled_packet;
}

static struct batadv_algo_ops *batadv_algo_get(char *name)
{
	struct batadv_algo_ops *bat_algo_ops = NULL, *bat_algo_ops_tmp;

	hlist_for_each_entry(bat_algo_ops_tmp, &batadv_algo_list, list) {
		if (strcmp(bat_algo_ops_tmp->name, name) != 0)
			continue;

		bat_algo_ops = bat_algo_ops_tmp;
		break;
	}

	return bat_algo_ops;
}

int batadv_algo_register(struct batadv_algo_ops *bat_algo_ops)
{
	struct batadv_algo_ops *bat_algo_ops_tmp;
	int ret;

	bat_algo_ops_tmp = batadv_algo_get(bat_algo_ops->name);
	if (bat_algo_ops_tmp) {
		pr_info("Trying to register already registered routing algorithm: %s\n",
			bat_algo_ops->name);
		ret = -EEXIST;
		goto out;
	}

	/* all algorithms must implement all ops (for now) */
	if (!bat_algo_ops->bat_iface_enable ||
	    !bat_algo_ops->bat_iface_disable ||
	    !bat_algo_ops->bat_iface_update_mac ||
	    !bat_algo_ops->bat_primary_iface_set ||
	    !bat_algo_ops->bat_ogm_schedule ||
	    !bat_algo_ops->bat_ogm_emit) {
		pr_info("Routing algo '%s' does not implement required ops\n",
			bat_algo_ops->name);
		ret = -EINVAL;
		goto out;
	}

	INIT_HLIST_NODE(&bat_algo_ops->list);
	hlist_add_head(&bat_algo_ops->list, &batadv_algo_list);
	ret = 0;

out:
	return ret;
}

int batadv_algo_select(struct batadv_priv *bat_priv, char *name)
{
	struct batadv_algo_ops *bat_algo_ops;
	int ret = -EINVAL;

	bat_algo_ops = batadv_algo_get(name);
	if (!bat_algo_ops)
		goto out;

	bat_priv->bat_algo_ops = bat_algo_ops;
	ret = 0;

out:
	return ret;
}

int batadv_algo_seq_print_text(struct seq_file *seq, void *offset)
{
	struct batadv_algo_ops *bat_algo_ops;

	seq_puts(seq, "Available routing algorithms:\n");

	hlist_for_each_entry(bat_algo_ops, &batadv_algo_list, list) {
		seq_printf(seq, "%s\n", bat_algo_ops->name);
	}

	return 0;
}

/**
 * batadv_skb_crc32 - calculate CRC32 of the whole packet and skip bytes in
 *  the header
 * @skb: skb pointing to fragmented socket buffers
 * @payload_ptr: Pointer to position inside the head buffer of the skb
 *  marking the start of the data to be CRC'ed
 *
 * payload_ptr must always point to an address in the skb head buffer and not to
 * a fragment.
 */
__be32 batadv_skb_crc32(struct sk_buff *skb, u8 *payload_ptr)
{
	u32 crc = 0;
	unsigned int from;
	unsigned int to = skb->len;
	struct skb_seq_state st;
	const u8 *data;
	unsigned int len;
	unsigned int consumed = 0;

	from = (unsigned int)(payload_ptr - skb->data);

	skb_prepare_seq_read(skb, from, to, &st);
	while ((len = skb_seq_read(consumed, &data, &st)) != 0) {
		crc = crc32c(crc, data, len);
		consumed += len;
	}
	skb_abort_seq_read(&st);

	return htonl(crc);
}

/**
 * batadv_tvlv_handler_free_ref - decrement the tvlv handler refcounter and
 *  possibly free it
 * @tvlv_handler: the tvlv handler to free
 */
static void
batadv_tvlv_handler_free_ref(struct batadv_tvlv_handler *tvlv_handler)
{
	if (atomic_dec_and_test(&tvlv_handler->refcount))
		kfree_rcu(tvlv_handler, rcu);
}

/**
 * batadv_tvlv_handler_get - retrieve tvlv handler from the tvlv handler list
 *  based on the provided type and version (both need to match)
 * @bat_priv: the bat priv with all the soft interface information
 * @type: tvlv handler type to look for
 * @version: tvlv handler version to look for
 *
 * Returns tvlv handler if found or NULL otherwise.
 */
static struct batadv_tvlv_handler
*batadv_tvlv_handler_get(struct batadv_priv *bat_priv,
			 uint8_t type, uint8_t version)
{
	struct batadv_tvlv_handler *tvlv_handler_tmp, *tvlv_handler = NULL;

	rcu_read_lock();
	hlist_for_each_entry_rcu(tvlv_handler_tmp,
				 &bat_priv->tvlv.handler_list, list) {
		if (tvlv_handler_tmp->type != type)
			continue;

		if (tvlv_handler_tmp->version != version)
			continue;

		if (!atomic_inc_not_zero(&tvlv_handler_tmp->refcount))
			continue;

		tvlv_handler = tvlv_handler_tmp;
		break;
	}
	rcu_read_unlock();

	return tvlv_handler;
}

/**
 * batadv_tvlv_container_free_ref - decrement the tvlv container refcounter and
 *  possibly free it
 * @tvlv_handler: the tvlv container to free
 */
static void batadv_tvlv_container_free_ref(struct batadv_tvlv_container *tvlv)
{
	if (atomic_dec_and_test(&tvlv->refcount))
		kfree(tvlv);
}

/**
 * batadv_tvlv_container_get - retrieve tvlv container from the tvlv container
 *  list based on the provided type and version (both need to match)
 * @bat_priv: the bat priv with all the soft interface information
 * @type: tvlv container type to look for
 * @version: tvlv container version to look for
 *
 * Has to be called with the appropriate locks being acquired
 * (tvlv.container_list_lock).
 *
 * Returns tvlv container if found or NULL otherwise.
 */
static struct batadv_tvlv_container
*batadv_tvlv_container_get(struct batadv_priv *bat_priv,
			   uint8_t type, uint8_t version)
{
	struct batadv_tvlv_container *tvlv_tmp, *tvlv = NULL;

	hlist_for_each_entry(tvlv_tmp, &bat_priv->tvlv.container_list, list) {
		if (tvlv_tmp->tvlv_hdr.type != type)
			continue;

		if (tvlv_tmp->tvlv_hdr.version != version)
			continue;

		if (!atomic_inc_not_zero(&tvlv_tmp->refcount))
			continue;

		tvlv = tvlv_tmp;
		break;
	}

	return tvlv;
}

/**
 * batadv_tvlv_container_list_size - calculate the size of the tvlv container
 *  list entries
 * @bat_priv: the bat priv with all the soft interface information
 *
 * Has to be called with the appropriate locks being acquired
 * (tvlv.container_list_lock).
 *
 * Returns size of all currently registered tvlv containers in bytes.
 */
static uint16_t batadv_tvlv_container_list_size(struct batadv_priv *bat_priv)
{
	struct batadv_tvlv_container *tvlv;
	uint16_t tvlv_len = 0;

	hlist_for_each_entry(tvlv, &bat_priv->tvlv.container_list, list) {
		tvlv_len += sizeof(struct batadv_tvlv_hdr);
		tvlv_len += ntohs(tvlv->tvlv_hdr.len);
	}

	return tvlv_len;
}

/**
 * batadv_tvlv_container_remove - remove tvlv container from the tvlv container
 *  list
 * @tvlv: the to be removed tvlv container
 *
 * Has to be called with the appropriate locks being acquired
 * (tvlv.container_list_lock).
 */
static void batadv_tvlv_container_remove(struct batadv_tvlv_container *tvlv)
{
	if (!tvlv)
		return;

	hlist_del(&tvlv->list);

	/* first call to decrement the counter, second call to free */
	batadv_tvlv_container_free_ref(tvlv);
	batadv_tvlv_container_free_ref(tvlv);
}

/**
 * batadv_tvlv_container_unregister - unregister tvlv container based on the
 *  provided type and version (both need to match)
 * @bat_priv: the bat priv with all the soft interface information
 * @type: tvlv container type to unregister
 * @version: tvlv container type to unregister
 */
void batadv_tvlv_container_unregister(struct batadv_priv *bat_priv,
				      uint8_t type, uint8_t version)
{
	struct batadv_tvlv_container *tvlv;

	spin_lock_bh(&bat_priv->tvlv.container_list_lock);
	tvlv = batadv_tvlv_container_get(bat_priv, type, version);
	batadv_tvlv_container_remove(tvlv);
	spin_unlock_bh(&bat_priv->tvlv.container_list_lock);
}

/**
 * batadv_tvlv_container_register - register tvlv type, version and content
 *  to be propagated with each (primary interface) OGM
 * @bat_priv: the bat priv with all the soft interface information
 * @type: tvlv container type
 * @version: tvlv container version
 * @tvlv_value: tvlv container content
 * @tvlv_value_len: tvlv container content length
 *
 * If a container of the same type and version was already registered the new
 * content is going to replace the old one.
 */
void batadv_tvlv_container_register(struct batadv_priv *bat_priv,
				    uint8_t type, uint8_t version,
				    void *tvlv_value, uint16_t tvlv_value_len)
{
	struct batadv_tvlv_container *tvlv_old, *tvlv_new;

	if (!tvlv_value)
		tvlv_value_len = 0;

	tvlv_new = kzalloc(sizeof(*tvlv_new) + tvlv_value_len, GFP_ATOMIC);
	if (!tvlv_new)
		return;

	tvlv_new->tvlv_hdr.version = version;
	tvlv_new->tvlv_hdr.type = type;
	tvlv_new->tvlv_hdr.len = htons(tvlv_value_len);

	memcpy(tvlv_new + 1, tvlv_value, ntohs(tvlv_new->tvlv_hdr.len));
	INIT_HLIST_NODE(&tvlv_new->list);
	atomic_set(&tvlv_new->refcount, 1);

	spin_lock_bh(&bat_priv->tvlv.container_list_lock);
	tvlv_old = batadv_tvlv_container_get(bat_priv, type, version);
	batadv_tvlv_container_remove(tvlv_old);
	hlist_add_head(&tvlv_new->list, &bat_priv->tvlv.container_list);
	spin_unlock_bh(&bat_priv->tvlv.container_list_lock);
}

/**
 * batadv_tvlv_realloc_packet_buff - reallocate packet buffer to accomodate
 *  requested packet size
 * @packet_buff: packet buffer
 * @packet_buff_len: packet buffer size
 * @packet_min_len: requested packet minimum size
 * @additional_packet_len: requested additional packet size on top of minimum
 *  size
 *
 * Returns true of the packet buffer could be changed to the requested size,
 * false otherwise.
 */
static bool batadv_tvlv_realloc_packet_buff(unsigned char **packet_buff,
					    int *packet_buff_len,
					    int min_packet_len,
					    int additional_packet_len)
{
	unsigned char *new_buff;

	new_buff = kmalloc(min_packet_len + additional_packet_len, GFP_ATOMIC);

	/* keep old buffer if kmalloc should fail */
	if (new_buff) {
		memcpy(new_buff, *packet_buff, min_packet_len);
		kfree(*packet_buff);
		*packet_buff = new_buff;
		*packet_buff_len = min_packet_len + additional_packet_len;
		return true;
	}

	return false;
}

/**
 * batadv_tvlv_container_ogm_append - append tvlv container content to given
 *  OGM packet buffer
 * @bat_priv: the bat priv with all the soft interface information
 * @packet_buff: ogm packet buffer
 * @packet_buff_len: ogm packet buffer size including ogm header and tvlv
 *  content
 * @packet_min_len: ogm header size to be preserved for the OGM itself
 *
 * The ogm packet might be enlarged or shrunk depending on the current size
 * and the size of the to-be-appended tvlv containers.
 *
 * Returns size of all appended tvlv containers in bytes.
 */
uint16_t batadv_tvlv_container_ogm_append(struct batadv_priv *bat_priv,
					  unsigned char **packet_buff,
					  int *packet_buff_len,
					  int packet_min_len)
{
	struct batadv_tvlv_container *tvlv;
	struct batadv_tvlv_hdr *tvlv_hdr;
	uint16_t tvlv_value_len;
	void *tvlv_value;
	bool ret;

	spin_lock_bh(&bat_priv->tvlv.container_list_lock);
	tvlv_value_len = batadv_tvlv_container_list_size(bat_priv);

	ret = batadv_tvlv_realloc_packet_buff(packet_buff, packet_buff_len,
					      packet_min_len, tvlv_value_len);

	if (!ret)
		goto end;

	if (!tvlv_value_len)
		goto end;

	tvlv_value = (*packet_buff) + packet_min_len;

	hlist_for_each_entry(tvlv, &bat_priv->tvlv.container_list, list) {
		tvlv_hdr = tvlv_value;
		tvlv_hdr->type = tvlv->tvlv_hdr.type;
		tvlv_hdr->version = tvlv->tvlv_hdr.version;
		tvlv_hdr->len = tvlv->tvlv_hdr.len;
		tvlv_value = tvlv_hdr + 1;
		memcpy(tvlv_value, tvlv + 1, ntohs(tvlv->tvlv_hdr.len));
		tvlv_value = (uint8_t *)tvlv_value + ntohs(tvlv->tvlv_hdr.len);
	}

end:
	spin_unlock_bh(&bat_priv->tvlv.container_list_lock);
	return tvlv_value_len;
}

/**
 * batadv_tvlv_call_handler - parse the given tvlv buffer to call the
 *  appropriate handlers
 * @bat_priv: the bat priv with all the soft interface information
 * @tvlv_handler: tvlv callback function handling the tvlv content
 * @ogm_source: flag indicating wether the tvlv is an ogm or a unicast packet
 * @orig_node: orig node emitting the ogm packet
 * @src: source mac address of the unicast packet
 * @dst: destination mac address of the unicast packet
 * @tvlv_value: tvlv content
 * @tvlv_value_len: tvlv content length
 *
 * Returns success if handler was not found or the return value of the handler
 * callback.
 */
static int batadv_tvlv_call_handler(struct batadv_priv *bat_priv,
				    struct batadv_tvlv_handler *tvlv_handler,
				    bool ogm_source,
				    struct batadv_orig_node *orig_node,
				    uint8_t *src, uint8_t *dst,
				    void *tvlv_value, uint16_t tvlv_value_len)
{
	if (!tvlv_handler)
		return NET_RX_SUCCESS;

	if (ogm_source) {
		if (!tvlv_handler->ogm_handler)
			return NET_RX_SUCCESS;

		if (!orig_node)
			return NET_RX_SUCCESS;

		tvlv_handler->ogm_handler(bat_priv, orig_node,
					  BATADV_NO_FLAGS,
					  tvlv_value, tvlv_value_len);
		tvlv_handler->flags |= BATADV_TVLV_HANDLER_OGM_CALLED;
	} else {
		if (!src)
			return NET_RX_SUCCESS;

		if (!dst)
			return NET_RX_SUCCESS;

		if (!tvlv_handler->unicast_handler)
			return NET_RX_SUCCESS;

		return tvlv_handler->unicast_handler(bat_priv, src,
						     dst, tvlv_value,
						     tvlv_value_len);
	}

	return NET_RX_SUCCESS;
}

/**
 * batadv_tvlv_containers_process - parse the given tvlv buffer to call the
 *  appropriate handlers
 * @bat_priv: the bat priv with all the soft interface information
 * @ogm_source: flag indicating wether the tvlv is an ogm or a unicast packet
 * @orig_node: orig node emitting the ogm packet
 * @src: source mac address of the unicast packet
 * @dst: destination mac address of the unicast packet
 * @tvlv_value: tvlv content
 * @tvlv_value_len: tvlv content length
 *
 * Returns success when processing an OGM or the return value of all called
 * handler callbacks.
 */
int batadv_tvlv_containers_process(struct batadv_priv *bat_priv,
				   bool ogm_source,
				   struct batadv_orig_node *orig_node,
				   uint8_t *src, uint8_t *dst,
				   void *tvlv_value, uint16_t tvlv_value_len)
{
	struct batadv_tvlv_handler *tvlv_handler;
	struct batadv_tvlv_hdr *tvlv_hdr;
	uint16_t tvlv_value_cont_len;
	uint8_t cifnotfound = BATADV_TVLV_HANDLER_OGM_CIFNOTFND;
	int ret = NET_RX_SUCCESS;

	while (tvlv_value_len >= sizeof(*tvlv_hdr)) {
		tvlv_hdr = tvlv_value;
		tvlv_value_cont_len = ntohs(tvlv_hdr->len);
		tvlv_value = tvlv_hdr + 1;
		tvlv_value_len -= sizeof(*tvlv_hdr);

		if (tvlv_value_cont_len > tvlv_value_len)
			break;

		tvlv_handler = batadv_tvlv_handler_get(bat_priv,
						       tvlv_hdr->type,
						       tvlv_hdr->version);

		ret |= batadv_tvlv_call_handler(bat_priv, tvlv_handler,
						ogm_source, orig_node,
						src, dst, tvlv_value,
						tvlv_value_cont_len);
		if (tvlv_handler)
			batadv_tvlv_handler_free_ref(tvlv_handler);
		tvlv_value = (uint8_t *)tvlv_value + tvlv_value_cont_len;
		tvlv_value_len -= tvlv_value_cont_len;
	}

	if (!ogm_source)
		return ret;

	rcu_read_lock();
	hlist_for_each_entry_rcu(tvlv_handler,
				 &bat_priv->tvlv.handler_list, list) {
		if ((tvlv_handler->flags & BATADV_TVLV_HANDLER_OGM_CIFNOTFND) &&
		    !(tvlv_handler->flags & BATADV_TVLV_HANDLER_OGM_CALLED))
			tvlv_handler->ogm_handler(bat_priv, orig_node,
						  cifnotfound, NULL, 0);

		tvlv_handler->flags &= ~BATADV_TVLV_HANDLER_OGM_CALLED;
	}
	rcu_read_unlock();

	return NET_RX_SUCCESS;
}

/**
 * batadv_tvlv_ogm_receive - process an incoming ogm and call the appropriate
 *  handlers
 * @bat_priv: the bat priv with all the soft interface information
 * @batadv_ogm_packet: ogm packet containing the tvlv containers
 * @orig_node: orig node emitting the ogm packet
 */
void batadv_tvlv_ogm_receive(struct batadv_priv *bat_priv,
			     struct batadv_ogm_packet *batadv_ogm_packet,
			     struct batadv_orig_node *orig_node)
{
	void *tvlv_value;
	uint16_t tvlv_value_len;

	if (!batadv_ogm_packet)
		return;

	tvlv_value_len = ntohs(batadv_ogm_packet->tvlv_len);
	if (!tvlv_value_len)
		return;

	tvlv_value = batadv_ogm_packet + 1;

	batadv_tvlv_containers_process(bat_priv, true, orig_node, NULL, NULL,
				       tvlv_value, tvlv_value_len);
}

/**
 * batadv_tvlv_handler_register - register tvlv handler based on the provided
 *  type and version (both need to match) for ogm tvlv payload and/or unicast
 *  payload
 * @bat_priv: the bat priv with all the soft interface information
 * @optr: ogm tvlv handler callback function. This function receives the orig
 *	  node, flags and the tvlv content as argument to process.
 * uptr: unicast tvlv handler callback function. This function receives the
 *	 source & destination of the unicast packet as well as the tvlv content
 *	 to process.
 * @type: tvlv handler type to be registered
 * @version: tvlv handler version to be registered
 * @flags: flags to enable or disable TVLV API behavior
 */
void batadv_tvlv_handler_register(struct batadv_priv *bat_priv,
				  void (*optr)(struct batadv_priv *bat_priv,
					       struct batadv_orig_node *orig,
					       uint8_t flags,
					       void *tvlv_value,
					       uint16_t tvlv_value_len),
				  int (*uptr)(struct batadv_priv *bat_priv,
					      uint8_t *src, uint8_t *dst,
					      void *tvlv_value,
					      uint16_t tvlv_value_len),
				  uint8_t type, uint8_t version, uint8_t flags)
{
	struct batadv_tvlv_handler *tvlv_handler;

	tvlv_handler = batadv_tvlv_handler_get(bat_priv, type, version);
	if (tvlv_handler) {
		batadv_tvlv_handler_free_ref(tvlv_handler);
		return;
	}

	tvlv_handler = kzalloc(sizeof(*tvlv_handler), GFP_ATOMIC);
	if (!tvlv_handler)
		return;

	tvlv_handler->ogm_handler = optr;
	tvlv_handler->unicast_handler = uptr;
	tvlv_handler->type = type;
	tvlv_handler->version = version;
	tvlv_handler->flags = flags;
	atomic_set(&tvlv_handler->refcount, 1);
	INIT_HLIST_NODE(&tvlv_handler->list);

	spin_lock_bh(&bat_priv->tvlv.handler_list_lock);
	hlist_add_head_rcu(&tvlv_handler->list, &bat_priv->tvlv.handler_list);
	spin_unlock_bh(&bat_priv->tvlv.handler_list_lock);
}

/**
 * batadv_tvlv_handler_unregister - unregister tvlv handler based on the
 *  provided type and version (both need to match)
 * @bat_priv: the bat priv with all the soft interface information
 * @type: tvlv handler type to be unregistered
 * @version: tvlv handler version to be unregistered
 */
void batadv_tvlv_handler_unregister(struct batadv_priv *bat_priv,
				    uint8_t type, uint8_t version)
{
	struct batadv_tvlv_handler *tvlv_handler;

	tvlv_handler = batadv_tvlv_handler_get(bat_priv, type, version);
	if (!tvlv_handler)
		return;

	batadv_tvlv_handler_free_ref(tvlv_handler);
	spin_lock_bh(&bat_priv->tvlv.handler_list_lock);
	hlist_del_rcu(&tvlv_handler->list);
	spin_unlock_bh(&bat_priv->tvlv.handler_list_lock);
	batadv_tvlv_handler_free_ref(tvlv_handler);
}

/**
 * batadv_tvlv_unicast_send - send a unicast packet with tvlv payload to the
 *  specified host
 * @bat_priv: the bat priv with all the soft interface information
 * @src: source mac address of the unicast packet
 * @dst: destination mac address of the unicast packet
 * @type: tvlv type
 * @version: tvlv version
 * @tvlv_value: tvlv content
 * @tvlv_value_len: tvlv content length
 */
void batadv_tvlv_unicast_send(struct batadv_priv *bat_priv, uint8_t *src,
			      uint8_t *dst, uint8_t type, uint8_t version,
			      void *tvlv_value, uint16_t tvlv_value_len)
{
	struct batadv_unicast_tvlv_packet *unicast_tvlv_packet;
	struct batadv_tvlv_hdr *tvlv_hdr;
	struct batadv_orig_node *orig_node;
	struct sk_buff *skb = NULL;
	unsigned char *tvlv_buff;
	unsigned int tvlv_len;
	ssize_t hdr_len = sizeof(*unicast_tvlv_packet);
	bool ret = false;

	orig_node = batadv_orig_hash_find(bat_priv, dst);
	if (!orig_node)
		goto out;

	tvlv_len = sizeof(*tvlv_hdr) + tvlv_value_len;

	skb = netdev_alloc_skb_ip_align(NULL, ETH_HLEN + hdr_len + tvlv_len);
	if (!skb)
		goto out;

	skb_reserve(skb, ETH_HLEN);
	tvlv_buff = skb_put(skb, sizeof(*unicast_tvlv_packet) + tvlv_len);
	unicast_tvlv_packet = (struct batadv_unicast_tvlv_packet *)tvlv_buff;
	unicast_tvlv_packet->header.packet_type = BATADV_UNICAST_TVLV;
	unicast_tvlv_packet->header.version = BATADV_COMPAT_VERSION;
	unicast_tvlv_packet->header.ttl = BATADV_TTL;
	unicast_tvlv_packet->reserved = 0;
	unicast_tvlv_packet->tvlv_len = htons(tvlv_len);
	unicast_tvlv_packet->align = 0;
	memcpy(unicast_tvlv_packet->src, src, ETH_ALEN);
	memcpy(unicast_tvlv_packet->dst, dst, ETH_ALEN);

	tvlv_buff = (unsigned char *)(unicast_tvlv_packet + 1);
	tvlv_hdr = (struct batadv_tvlv_hdr *)tvlv_buff;
	tvlv_hdr->version = version;
	tvlv_hdr->type = type;
	tvlv_hdr->len = htons(tvlv_value_len);
	tvlv_buff += sizeof(*tvlv_hdr);
	memcpy(tvlv_buff, tvlv_value, tvlv_value_len);

	if (batadv_send_skb_to_orig(skb, orig_node, NULL) != NET_XMIT_DROP)
		ret = true;

out:
	if (skb && !ret)
		kfree_skb(skb);
	if (orig_node)
		batadv_orig_node_free_ref(orig_node);
}

/**
 * batadv_get_vid - extract the VLAN identifier from skb if any
 * @skb: the buffer containing the packet
 * @header_len: length of the batman header preceding the ethernet header
 *
 * If the packet embedded in the skb is vlan tagged this function returns the
 * VID with the BATADV_VLAN_HAS_TAG flag. Otherwise BATADV_NO_FLAGS is returned.
 */
unsigned short batadv_get_vid(struct sk_buff *skb, size_t header_len)
{
	struct ethhdr *ethhdr = (struct ethhdr *)(skb->data + header_len);
	struct vlan_ethhdr *vhdr;
	unsigned short vid;

	if (ethhdr->h_proto != htons(ETH_P_8021Q))
		return BATADV_NO_FLAGS;

	if (!pskb_may_pull(skb, header_len + VLAN_ETH_HLEN))
		return BATADV_NO_FLAGS;

	vhdr = (struct vlan_ethhdr *)(skb->data + header_len);
	vid = ntohs(vhdr->h_vlan_TCI) & VLAN_VID_MASK;
	vid |= BATADV_VLAN_HAS_TAG;

	return vid;
}

static int batadv_param_set_ra(const char *val, const struct kernel_param *kp)
{
	struct batadv_algo_ops *bat_algo_ops;
	char *algo_name = (char *)val;
	size_t name_len = strlen(algo_name);

	if (name_len > 0 && algo_name[name_len - 1] == '\n')
		algo_name[name_len - 1] = '\0';

	bat_algo_ops = batadv_algo_get(algo_name);
	if (!bat_algo_ops) {
		pr_err("Routing algorithm '%s' is not supported\n", algo_name);
		return -EINVAL;
	}

	return param_set_copystring(algo_name, kp);
}

static const struct kernel_param_ops batadv_param_ops_ra = {
	.set = batadv_param_set_ra,
	.get = param_get_string,
};

static struct kparam_string batadv_param_string_ra = {
	.maxlen = sizeof(batadv_routing_algo),
	.string = batadv_routing_algo,
};

module_param_cb(routing_algo, &batadv_param_ops_ra, &batadv_param_string_ra,
		0644);
module_init(batadv_init);
module_exit(batadv_exit);

MODULE_LICENSE("GPL");

MODULE_AUTHOR(BATADV_DRIVER_AUTHOR);
MODULE_DESCRIPTION(BATADV_DRIVER_DESC);
MODULE_SUPPORTED_DEVICE(BATADV_DRIVER_DEVICE);
MODULE_VERSION(BATADV_SOURCE_VERSION);<|MERGE_RESOLUTION|>--- conflicted
+++ resolved
@@ -20,12 +20,9 @@
 #include <linux/crc32c.h>
 #include <linux/highmem.h>
 #include <linux/if_vlan.h>
-<<<<<<< HEAD
-=======
 #include <net/ip.h>
 #include <net/ipv6.h>
 #include <net/dsfield.h>
->>>>>>> eb764362
 #include "main.h"
 #include "sysfs.h"
 #include "debugfs.h"
@@ -260,7 +257,6 @@
 }
 
 /**
-<<<<<<< HEAD
  * batadv_max_header_len - calculate maximum encapsulation overhead for a
  *  payload packet
  *
@@ -283,7 +279,9 @@
 #endif
 
 	return header_len;
-=======
+}
+
+/**
  * batadv_skb_set_priority - sets skb priority according to packet content
  * @skb: the packet to be sent
  * @offset: offset to the packet content
@@ -335,7 +333,6 @@
 	}
 
 	skb->priority = prio + 256;
->>>>>>> eb764362
 }
 
 static int batadv_recv_unhandled_packet(struct sk_buff *skb,
@@ -1118,6 +1115,7 @@
 	if (!skb)
 		goto out;
 
+	skb->priority = TC_PRIO_CONTROL;
 	skb_reserve(skb, ETH_HLEN);
 	tvlv_buff = skb_put(skb, sizeof(*unicast_tvlv_packet) + tvlv_len);
 	unicast_tvlv_packet = (struct batadv_unicast_tvlv_packet *)tvlv_buff;
