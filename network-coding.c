/* Copyright (C) 2012-2013 B.A.T.M.A.N. contributors:
 *
 * Martin Hundebøll, Jeppe Ledet-Pedersen
 *
 * This program is free software; you can redistribute it and/or
 * modify it under the terms of version 2 of the GNU General Public
 * License as published by the Free Software Foundation.
 *
 * This program is distributed in the hope that it will be useful, but
 * WITHOUT ANY WARRANTY; without even the implied warranty of
 * MERCHANTABILITY or FITNESS FOR A PARTICULAR PURPOSE. See the GNU
 * General Public License for more details.
 *
 * You should have received a copy of the GNU General Public License
 * along with this program; if not, see <http://www.gnu.org/licenses/>.
 */

#include <linux/debugfs.h>

#include "main.h"
#include "hash.h"
#include "network-coding.h"
#include "send.h"
#include "originator.h"
#include "hard-interface.h"
#include "routing.h"

static struct lock_class_key batadv_nc_coding_hash_lock_class_key;
static struct lock_class_key batadv_nc_decoding_hash_lock_class_key;

static void batadv_nc_worker(struct work_struct *work);
static int batadv_nc_recv_coded_packet(struct sk_buff *skb,
				       struct batadv_hard_iface *recv_if);

/**
 * batadv_nc_init - one-time initialization for network coding
 */
int __init batadv_nc_init(void)
{
	int ret;

	/* Register our packet type */
	ret = batadv_recv_handler_register(BATADV_CODED,
					   batadv_nc_recv_coded_packet);

	return ret;
}

/**
 * batadv_nc_start_timer - initialise the nc periodic worker
 * @bat_priv: the bat priv with all the soft interface information
 */
static void batadv_nc_start_timer(struct batadv_priv *bat_priv)
{
	queue_delayed_work(batadv_event_workqueue, &bat_priv->nc.work,
			   msecs_to_jiffies(10));
}

/**
 * batadv_nc_tvlv_container_update - update the network coding tvlv container
 *  after network coding setting change
 * @bat_priv: the bat priv with all the soft interface information
 */
static void batadv_nc_tvlv_container_update(struct batadv_priv *bat_priv)
{
	char nc_mode;

	nc_mode = atomic_read(&bat_priv->network_coding);

	switch (nc_mode) {
	case 0:
		batadv_tvlv_container_unregister(bat_priv, BATADV_TVLV_NC, 1);
		break;
	case 1:
		batadv_tvlv_container_register(bat_priv, BATADV_TVLV_NC, 1,
					       NULL, 0);
		break;
	}
}

/**
 * batadv_nc_status_update - update the network coding tvlv container after
 *  network coding setting change
 * @net_dev: the soft interface net device
 */
void batadv_nc_status_update(struct net_device *net_dev)
{
	struct batadv_priv *bat_priv = netdev_priv(net_dev);
	batadv_nc_tvlv_container_update(bat_priv);
}

/**
 * batadv_nc_tvlv_ogm_handler_v1 - process incoming nc tvlv container
 * @bat_priv: the bat priv with all the soft interface information
 * @orig: the orig_node of the ogm
 * @flags: flags indicating the tvlv state (see batadv_tvlv_handler_flags)
 * @tvlv_value: tvlv buffer containing the gateway data
 * @tvlv_value_len: tvlv buffer length
 */
static void batadv_nc_tvlv_ogm_handler_v1(struct batadv_priv *bat_priv,
					  struct batadv_orig_node *orig,
					  uint8_t flags,
					  void *tvlv_value,
					  uint16_t tvlv_value_len)
{
	if (flags & BATADV_TVLV_HANDLER_OGM_CIFNOTFND)
		orig->capabilities &= ~BATADV_ORIG_CAPA_HAS_NC;
	else
		orig->capabilities |= BATADV_ORIG_CAPA_HAS_NC;
}

/**
 * batadv_nc_mesh_init - initialise coding hash table and start house keeping
 * @bat_priv: the bat priv with all the soft interface information
 */
int batadv_nc_mesh_init(struct batadv_priv *bat_priv)
{
	bat_priv->nc.timestamp_fwd_flush = jiffies;
	bat_priv->nc.timestamp_sniffed_purge = jiffies;

	if (bat_priv->nc.coding_hash || bat_priv->nc.decoding_hash)
		return 0;

	bat_priv->nc.coding_hash = batadv_hash_new(128);
	if (!bat_priv->nc.coding_hash)
		goto err;

	batadv_hash_set_lock_class(bat_priv->nc.coding_hash,
				   &batadv_nc_coding_hash_lock_class_key);

	bat_priv->nc.decoding_hash = batadv_hash_new(128);
	if (!bat_priv->nc.decoding_hash)
		goto err;

	batadv_hash_set_lock_class(bat_priv->nc.coding_hash,
				   &batadv_nc_decoding_hash_lock_class_key);

	INIT_DELAYED_WORK(&bat_priv->nc.work, batadv_nc_worker);
	batadv_nc_start_timer(bat_priv);

	batadv_tvlv_handler_register(bat_priv, batadv_nc_tvlv_ogm_handler_v1,
				     NULL, BATADV_TVLV_NC, 1,
				     BATADV_TVLV_HANDLER_OGM_CIFNOTFND);
	batadv_nc_tvlv_container_update(bat_priv);
	return 0;

err:
	return -ENOMEM;
}

/**
 * batadv_nc_init_bat_priv - initialise the nc specific bat_priv variables
 * @bat_priv: the bat priv with all the soft interface information
 */
void batadv_nc_init_bat_priv(struct batadv_priv *bat_priv)
{
	atomic_set(&bat_priv->network_coding, 1);
	bat_priv->nc.min_tq = 200;
	bat_priv->nc.max_fwd_delay = 10;
	bat_priv->nc.max_buffer_time = 200;
}

/**
 * batadv_nc_init_orig - initialise the nc fields of an orig_node
 * @orig_node: the orig_node which is going to be initialised
 */
void batadv_nc_init_orig(struct batadv_orig_node *orig_node)
{
	INIT_LIST_HEAD(&orig_node->in_coding_list);
	INIT_LIST_HEAD(&orig_node->out_coding_list);
	spin_lock_init(&orig_node->in_coding_list_lock);
	spin_lock_init(&orig_node->out_coding_list_lock);
}

/**
 * batadv_nc_node_free_rcu - rcu callback to free an nc node and remove
 *  its refcount on the orig_node
 * @rcu: rcu pointer of the nc node
 */
static void batadv_nc_node_free_rcu(struct rcu_head *rcu)
{
	struct batadv_nc_node *nc_node;

	nc_node = container_of(rcu, struct batadv_nc_node, rcu);
	batadv_orig_node_free_ref(nc_node->orig_node);
	kfree(nc_node);
}

/**
 * batadv_nc_node_free_ref - decrements the nc node refcounter and possibly
 * frees it
 * @nc_node: the nc node to free
 */
static void batadv_nc_node_free_ref(struct batadv_nc_node *nc_node)
{
	if (atomic_dec_and_test(&nc_node->refcount))
		call_rcu(&nc_node->rcu, batadv_nc_node_free_rcu);
}

/**
 * batadv_nc_path_free_ref - decrements the nc path refcounter and possibly
 * frees it
 * @nc_path: the nc node to free
 */
static void batadv_nc_path_free_ref(struct batadv_nc_path *nc_path)
{
	if (atomic_dec_and_test(&nc_path->refcount))
		kfree_rcu(nc_path, rcu);
}

/**
 * batadv_nc_packet_free - frees nc packet
 * @nc_packet: the nc packet to free
 */
static void batadv_nc_packet_free(struct batadv_nc_packet *nc_packet)
{
	if (nc_packet->skb)
		kfree_skb(nc_packet->skb);

	batadv_nc_path_free_ref(nc_packet->nc_path);
	kfree(nc_packet);
}

/**
 * batadv_nc_to_purge_nc_node - checks whether an nc node has to be purged
 * @bat_priv: the bat priv with all the soft interface information
 * @nc_node: the nc node to check
 *
 * Returns true if the entry has to be purged now, false otherwise
 */
static bool batadv_nc_to_purge_nc_node(struct batadv_priv *bat_priv,
				       struct batadv_nc_node *nc_node)
{
	if (atomic_read(&bat_priv->mesh_state) != BATADV_MESH_ACTIVE)
		return true;

	return batadv_has_timed_out(nc_node->last_seen, BATADV_NC_NODE_TIMEOUT);
}

/**
 * batadv_nc_to_purge_nc_path_coding - checks whether an nc path has timed out
 * @bat_priv: the bat priv with all the soft interface information
 * @nc_path: the nc path to check
 *
 * Returns true if the entry has to be purged now, false otherwise
 */
static bool batadv_nc_to_purge_nc_path_coding(struct batadv_priv *bat_priv,
					      struct batadv_nc_path *nc_path)
{
	if (atomic_read(&bat_priv->mesh_state) != BATADV_MESH_ACTIVE)
		return true;

	/* purge the path when no packets has been added for 10 times the
	 * max_fwd_delay time
	 */
	return batadv_has_timed_out(nc_path->last_valid,
				    bat_priv->nc.max_fwd_delay * 10);
}

/**
 * batadv_nc_to_purge_nc_path_decoding - checks whether an nc path has timed out
 * @bat_priv: the bat priv with all the soft interface information
 * @nc_path: the nc path to check
 *
 * Returns true if the entry has to be purged now, false otherwise
 */
static bool batadv_nc_to_purge_nc_path_decoding(struct batadv_priv *bat_priv,
						struct batadv_nc_path *nc_path)
{
	if (atomic_read(&bat_priv->mesh_state) != BATADV_MESH_ACTIVE)
		return true;

	/* purge the path when no packets has been added for 10 times the
	 * max_buffer time
	 */
	return batadv_has_timed_out(nc_path->last_valid,
				    bat_priv->nc.max_buffer_time*10);
}

/**
 * batadv_nc_purge_orig_nc_nodes - go through list of nc nodes and purge stale
 *  entries
 * @bat_priv: the bat priv with all the soft interface information
 * @list: list of nc nodes
 * @lock: nc node list lock
 * @to_purge: function in charge to decide whether an entry has to be purged or
 *	      not. This function takes the nc node as argument and has to return
 *	      a boolean value: true if the entry has to be deleted, false
 *	      otherwise
 */
static void
batadv_nc_purge_orig_nc_nodes(struct batadv_priv *bat_priv,
			      struct list_head *list,
			      spinlock_t *lock,
			      bool (*to_purge)(struct batadv_priv *,
					       struct batadv_nc_node *))
{
	struct batadv_nc_node *nc_node, *nc_node_tmp;

	/* For each nc_node in list */
	spin_lock_bh(lock);
	list_for_each_entry_safe(nc_node, nc_node_tmp, list, list) {
		/* if an helper function has been passed as parameter,
		 * ask it if the entry has to be purged or not
		 */
		if (to_purge && !to_purge(bat_priv, nc_node))
			continue;

		batadv_dbg(BATADV_DBG_NC, bat_priv,
			   "Removing nc_node %pM -> %pM\n",
			   nc_node->addr, nc_node->orig_node->orig);
		list_del_rcu(&nc_node->list);
		batadv_nc_node_free_ref(nc_node);
	}
	spin_unlock_bh(lock);
}

/**
 * batadv_nc_purge_orig - purges all nc node data attached of the given
 *  originator
 * @bat_priv: the bat priv with all the soft interface information
 * @orig_node: orig_node with the nc node entries to be purged
 * @to_purge: function in charge to decide whether an entry has to be purged or
 *	      not. This function takes the nc node as argument and has to return
 *	      a boolean value: true is the entry has to be deleted, false
 *	      otherwise
 */
void batadv_nc_purge_orig(struct batadv_priv *bat_priv,
			  struct batadv_orig_node *orig_node,
			  bool (*to_purge)(struct batadv_priv *,
					   struct batadv_nc_node *))
{
	/* Check ingoing nc_node's of this orig_node */
	batadv_nc_purge_orig_nc_nodes(bat_priv, &orig_node->in_coding_list,
				      &orig_node->in_coding_list_lock,
				      to_purge);

	/* Check outgoing nc_node's of this orig_node */
	batadv_nc_purge_orig_nc_nodes(bat_priv, &orig_node->out_coding_list,
				      &orig_node->out_coding_list_lock,
				      to_purge);
}

/**
 * batadv_nc_purge_orig_hash - traverse entire originator hash to check if they
 *  have timed out nc nodes
 * @bat_priv: the bat priv with all the soft interface information
 */
static void batadv_nc_purge_orig_hash(struct batadv_priv *bat_priv)
{
	struct batadv_hashtable *hash = bat_priv->orig_hash;
	struct hlist_head *head;
	struct batadv_orig_node *orig_node;
	uint32_t i;

	if (!hash)
		return;

	/* For each orig_node */
	for (i = 0; i < hash->size; i++) {
		head = &hash->table[i];

		rcu_read_lock();
		hlist_for_each_entry_rcu(orig_node, head, hash_entry)
			batadv_nc_purge_orig(bat_priv, orig_node,
					     batadv_nc_to_purge_nc_node);
		rcu_read_unlock();
	}
}

/**
 * batadv_nc_purge_paths - traverse all nc paths part of the hash and remove
 *  unused ones
 * @bat_priv: the bat priv with all the soft interface information
 * @hash: hash table containing the nc paths to check
 * @to_purge: function in charge to decide whether an entry has to be purged or
 *	      not. This function takes the nc node as argument and has to return
 *	      a boolean value: true is the entry has to be deleted, false
 *	      otherwise
 */
static void batadv_nc_purge_paths(struct batadv_priv *bat_priv,
				  struct batadv_hashtable *hash,
				  bool (*to_purge)(struct batadv_priv *,
						   struct batadv_nc_path *))
{
	struct hlist_head *head;
	struct hlist_node *node_tmp;
	struct batadv_nc_path *nc_path;
	spinlock_t *lock; /* Protects lists in hash */
	uint32_t i;

	for (i = 0; i < hash->size; i++) {
		head = &hash->table[i];
		lock = &hash->list_locks[i];

		/* For each nc_path in this bin */
		spin_lock_bh(lock);
		hlist_for_each_entry_safe(nc_path, node_tmp, head, hash_entry) {
			/* if an helper function has been passed as parameter,
			 * ask it if the entry has to be purged or not
			 */
			if (to_purge && !to_purge(bat_priv, nc_path))
				continue;

			/* purging an non-empty nc_path should never happen, but
			 * is observed under high CPU load. Delay the purging
			 * until next iteration to allow the packet_list to be
			 * emptied first.
			 */
			if (!unlikely(list_empty(&nc_path->packet_list))) {
				net_ratelimited_function(printk,
							 KERN_WARNING
							 "Skipping free of non-empty nc_path (%pM -> %pM)!\n",
							 nc_path->prev_hop,
							 nc_path->next_hop);
				continue;
			}

			/* nc_path is unused, so remove it */
			batadv_dbg(BATADV_DBG_NC, bat_priv,
				   "Remove nc_path %pM -> %pM\n",
				   nc_path->prev_hop, nc_path->next_hop);
			hlist_del_rcu(&nc_path->hash_entry);
			batadv_nc_path_free_ref(nc_path);
		}
		spin_unlock_bh(lock);
	}
}

/**
 * batadv_nc_hash_key_gen - computes the nc_path hash key
 * @key: buffer to hold the final hash key
 * @src: source ethernet mac address going into the hash key
 * @dst: destination ethernet mac address going into the hash key
 */
static void batadv_nc_hash_key_gen(struct batadv_nc_path *key, const char *src,
				   const char *dst)
{
	memcpy(key->prev_hop, src, sizeof(key->prev_hop));
	memcpy(key->next_hop, dst, sizeof(key->next_hop));
}

/**
 * batadv_nc_hash_choose - compute the hash value for an nc path
 * @data: data to hash
 * @size: size of the hash table
 *
 * Returns the selected index in the hash table for the given data.
 */
static uint32_t batadv_nc_hash_choose(const void *data, uint32_t size)
{
	const struct batadv_nc_path *nc_path = data;
	uint32_t hash = 0;

	hash = batadv_hash_bytes(hash, &nc_path->prev_hop,
				 sizeof(nc_path->prev_hop));
	hash = batadv_hash_bytes(hash, &nc_path->next_hop,
				 sizeof(nc_path->next_hop));

	hash += (hash << 3);
	hash ^= (hash >> 11);
	hash += (hash << 15);

	return hash % size;
}

/**
 * batadv_nc_hash_compare - comparing function used in the network coding hash
 *  tables
 * @node: node in the local table
 * @data2: second object to compare the node to
 *
 * Returns 1 if the two entry are the same, 0 otherwise
 */
static int batadv_nc_hash_compare(const struct hlist_node *node,
				  const void *data2)
{
	const struct batadv_nc_path *nc_path1, *nc_path2;

	nc_path1 = container_of(node, struct batadv_nc_path, hash_entry);
	nc_path2 = data2;

	/* Return 1 if the two keys are identical */
	if (memcmp(nc_path1->prev_hop, nc_path2->prev_hop,
		   sizeof(nc_path1->prev_hop)) != 0)
		return 0;

	if (memcmp(nc_path1->next_hop, nc_path2->next_hop,
		   sizeof(nc_path1->next_hop)) != 0)
		return 0;

	return 1;
}

/**
 * batadv_nc_hash_find - search for an existing nc path and return it
 * @hash: hash table containing the nc path
 * @data: search key
 *
 * Returns the nc_path if found, NULL otherwise.
 */
static struct batadv_nc_path *
batadv_nc_hash_find(struct batadv_hashtable *hash,
		    void *data)
{
	struct hlist_head *head;
	struct batadv_nc_path *nc_path, *nc_path_tmp = NULL;
	int index;

	if (!hash)
		return NULL;

	index = batadv_nc_hash_choose(data, hash->size);
	head = &hash->table[index];

	rcu_read_lock();
	hlist_for_each_entry_rcu(nc_path, head, hash_entry) {
		if (!batadv_nc_hash_compare(&nc_path->hash_entry, data))
			continue;

		if (!atomic_inc_not_zero(&nc_path->refcount))
			continue;

		nc_path_tmp = nc_path;
		break;
	}
	rcu_read_unlock();

	return nc_path_tmp;
}

/**
 * batadv_nc_send_packet - send non-coded packet and free nc_packet struct
 * @nc_packet: the nc packet to send
 */
static void batadv_nc_send_packet(struct batadv_nc_packet *nc_packet)
{
	batadv_send_skb_packet(nc_packet->skb,
			       nc_packet->neigh_node->if_incoming,
			       nc_packet->nc_path->next_hop);
	nc_packet->skb = NULL;
	batadv_nc_packet_free(nc_packet);
}

/**
 * batadv_nc_sniffed_purge - Checks timestamp of given sniffed nc_packet.
 * @bat_priv: the bat priv with all the soft interface information
 * @nc_path: the nc path the packet belongs to
 * @nc_packet: the nc packet to be checked
 *
 * Checks whether the given sniffed (overheard) nc_packet has hit its buffering
 * timeout. If so, the packet is no longer kept and the entry deleted from the
 * queue. Has to be called with the appropriate locks.
 *
 * Returns false as soon as the entry in the fifo queue has not been timed out
 * yet and true otherwise.
 */
static bool batadv_nc_sniffed_purge(struct batadv_priv *bat_priv,
				    struct batadv_nc_path *nc_path,
				    struct batadv_nc_packet *nc_packet)
{
	unsigned long timeout = bat_priv->nc.max_buffer_time;
	bool res = false;

	/* Packets are added to tail, so the remaining packets did not time
	 * out and we can stop processing the current queue
	 */
	if (atomic_read(&bat_priv->mesh_state) == BATADV_MESH_ACTIVE &&
	    !batadv_has_timed_out(nc_packet->timestamp, timeout))
		goto out;

	/* purge nc packet */
	list_del(&nc_packet->list);
	batadv_nc_packet_free(nc_packet);

	res = true;

out:
	return res;
}

/**
 * batadv_nc_fwd_flush - Checks the timestamp of the given nc packet.
 * @bat_priv: the bat priv with all the soft interface information
 * @nc_path: the nc path the packet belongs to
 * @nc_packet: the nc packet to be checked
 *
 * Checks whether the given nc packet has hit its forward timeout. If so, the
 * packet is no longer delayed, immediately sent and the entry deleted from the
 * queue. Has to be called with the appropriate locks.
 *
 * Returns false as soon as the entry in the fifo queue has not been timed out
 * yet and true otherwise.
 */
static bool batadv_nc_fwd_flush(struct batadv_priv *bat_priv,
				struct batadv_nc_path *nc_path,
				struct batadv_nc_packet *nc_packet)
{
	unsigned long timeout = bat_priv->nc.max_fwd_delay;

	/* Packets are added to tail, so the remaining packets did not time
	 * out and we can stop processing the current queue
	 */
	if (atomic_read(&bat_priv->mesh_state) == BATADV_MESH_ACTIVE &&
	    !batadv_has_timed_out(nc_packet->timestamp, timeout))
		return false;

	/* Send packet */
	batadv_inc_counter(bat_priv, BATADV_CNT_FORWARD);
	batadv_add_counter(bat_priv, BATADV_CNT_FORWARD_BYTES,
			   nc_packet->skb->len + ETH_HLEN);
	list_del(&nc_packet->list);
	batadv_nc_send_packet(nc_packet);

	return true;
}

/**
 * batadv_nc_process_nc_paths - traverse given nc packet pool and free timed out
 *  nc packets
 * @bat_priv: the bat priv with all the soft interface information
 * @hash: to be processed hash table
 * @process_fn: Function called to process given nc packet. Should return true
 *	        to encourage this function to proceed with the next packet.
 *	        Otherwise the rest of the current queue is skipped.
 */
static void
batadv_nc_process_nc_paths(struct batadv_priv *bat_priv,
			   struct batadv_hashtable *hash,
			   bool (*process_fn)(struct batadv_priv *,
					      struct batadv_nc_path *,
					      struct batadv_nc_packet *))
{
	struct hlist_head *head;
	struct batadv_nc_packet *nc_packet, *nc_packet_tmp;
	struct batadv_nc_path *nc_path;
	bool ret;
	int i;

	if (!hash)
		return;

	/* Loop hash table bins */
	for (i = 0; i < hash->size; i++) {
		head = &hash->table[i];

		/* Loop coding paths */
		rcu_read_lock();
		hlist_for_each_entry_rcu(nc_path, head, hash_entry) {
			/* Loop packets */
			spin_lock_bh(&nc_path->packet_list_lock);
			list_for_each_entry_safe(nc_packet, nc_packet_tmp,
						 &nc_path->packet_list, list) {
				ret = process_fn(bat_priv, nc_path, nc_packet);
				if (!ret)
					break;
			}
			spin_unlock_bh(&nc_path->packet_list_lock);
		}
		rcu_read_unlock();
	}
}

/**
 * batadv_nc_worker - periodic task for house keeping related to network coding
 * @work: kernel work struct
 */
static void batadv_nc_worker(struct work_struct *work)
{
	struct delayed_work *delayed_work;
	struct batadv_priv_nc *priv_nc;
	struct batadv_priv *bat_priv;
	unsigned long timeout;

	delayed_work = container_of(work, struct delayed_work, work);
	priv_nc = container_of(delayed_work, struct batadv_priv_nc, work);
	bat_priv = container_of(priv_nc, struct batadv_priv, nc);

	batadv_nc_purge_orig_hash(bat_priv);
	batadv_nc_purge_paths(bat_priv, bat_priv->nc.coding_hash,
			      batadv_nc_to_purge_nc_path_coding);
	batadv_nc_purge_paths(bat_priv, bat_priv->nc.decoding_hash,
			      batadv_nc_to_purge_nc_path_decoding);

	timeout = bat_priv->nc.max_fwd_delay;

	if (batadv_has_timed_out(bat_priv->nc.timestamp_fwd_flush, timeout)) {
		batadv_nc_process_nc_paths(bat_priv, bat_priv->nc.coding_hash,
					   batadv_nc_fwd_flush);
		bat_priv->nc.timestamp_fwd_flush = jiffies;
	}

	if (batadv_has_timed_out(bat_priv->nc.timestamp_sniffed_purge,
				 bat_priv->nc.max_buffer_time)) {
		batadv_nc_process_nc_paths(bat_priv, bat_priv->nc.decoding_hash,
					   batadv_nc_sniffed_purge);
		bat_priv->nc.timestamp_sniffed_purge = jiffies;
	}

	/* Schedule a new check */
	batadv_nc_start_timer(bat_priv);
}

/**
 * batadv_can_nc_with_orig - checks whether the given orig node is suitable for
 *  coding or not
 * @bat_priv: the bat priv with all the soft interface information
 * @orig_node: neighboring orig node which may be used as nc candidate
 * @ogm_packet: incoming ogm packet also used for the checks
 *
 * Returns true if:
 *  1) The OGM must have the most recent sequence number.
 *  2) The TTL must be decremented by one and only one.
 *  3) The OGM must be received from the first hop from orig_node.
 *  4) The TQ value of the OGM must be above bat_priv->nc.min_tq.
 */
static bool batadv_can_nc_with_orig(struct batadv_priv *bat_priv,
				    struct batadv_orig_node *orig_node,
				    struct batadv_ogm_packet *ogm_packet)
{
	struct batadv_orig_ifinfo *orig_ifinfo;
	uint32_t last_real_seqno;
	uint8_t last_ttl;

	orig_ifinfo = batadv_orig_ifinfo_get(orig_node, BATADV_IF_DEFAULT);
	if (!orig_ifinfo)
		return false;
<<<<<<< HEAD

	last_ttl = orig_ifinfo->last_ttl;
	last_real_seqno = orig_ifinfo->last_real_seqno;
	batadv_orig_ifinfo_free_ref(orig_ifinfo);

	if (last_real_seqno != ntohl(ogm_packet->seqno))
		return false;
	if (last_ttl != ogm_packet->header.ttl + 1)
=======
	if (orig_node->last_ttl != ogm_packet->ttl + 1)
>>>>>>> 6b5c638d
		return false;
	if (!batadv_compare_eth(ogm_packet->orig, ogm_packet->prev_sender))
		return false;
	if (ogm_packet->tq < bat_priv->nc.min_tq)
		return false;

	return true;
}

/**
 * batadv_nc_find_nc_node - search for an existing nc node and return it
 * @orig_node: orig node originating the ogm packet
 * @orig_neigh_node: neighboring orig node from which we received the ogm packet
 *  (can be equal to orig_node)
 * @in_coding: traverse incoming or outgoing network coding list
 *
 * Returns the nc_node if found, NULL otherwise.
 */
static struct batadv_nc_node
*batadv_nc_find_nc_node(struct batadv_orig_node *orig_node,
			struct batadv_orig_node *orig_neigh_node,
			bool in_coding)
{
	struct batadv_nc_node *nc_node, *nc_node_out = NULL;
	struct list_head *list;

	if (in_coding)
		list = &orig_neigh_node->in_coding_list;
	else
		list = &orig_neigh_node->out_coding_list;

	/* Traverse list of nc_nodes to orig_node */
	rcu_read_lock();
	list_for_each_entry_rcu(nc_node, list, list) {
		if (!batadv_compare_eth(nc_node->addr, orig_node->orig))
			continue;

		if (!atomic_inc_not_zero(&nc_node->refcount))
			continue;

		/* Found a match */
		nc_node_out = nc_node;
		break;
	}
	rcu_read_unlock();

	return nc_node_out;
}

/**
 * batadv_nc_get_nc_node - retrieves an nc node or creates the entry if it was
 *  not found
 * @bat_priv: the bat priv with all the soft interface information
 * @orig_node: orig node originating the ogm packet
 * @orig_neigh_node: neighboring orig node from which we received the ogm packet
 *  (can be equal to orig_node)
 * @in_coding: traverse incoming or outgoing network coding list
 *
 * Returns the nc_node if found or created, NULL in case of an error.
 */
static struct batadv_nc_node
*batadv_nc_get_nc_node(struct batadv_priv *bat_priv,
		       struct batadv_orig_node *orig_node,
		       struct batadv_orig_node *orig_neigh_node,
		       bool in_coding)
{
	struct batadv_nc_node *nc_node;
	spinlock_t *lock; /* Used to lock list selected by "int in_coding" */
	struct list_head *list;

	/* Check if nc_node is already added */
	nc_node = batadv_nc_find_nc_node(orig_node, orig_neigh_node, in_coding);

	/* Node found */
	if (nc_node)
		return nc_node;

	nc_node = kzalloc(sizeof(*nc_node), GFP_ATOMIC);
	if (!nc_node)
		return NULL;

	if (!atomic_inc_not_zero(&orig_neigh_node->refcount))
		goto free;

	/* Initialize nc_node */
	INIT_LIST_HEAD(&nc_node->list);
	memcpy(nc_node->addr, orig_node->orig, ETH_ALEN);
	nc_node->orig_node = orig_neigh_node;
	atomic_set(&nc_node->refcount, 2);

	/* Select ingoing or outgoing coding node */
	if (in_coding) {
		lock = &orig_neigh_node->in_coding_list_lock;
		list = &orig_neigh_node->in_coding_list;
	} else {
		lock = &orig_neigh_node->out_coding_list_lock;
		list = &orig_neigh_node->out_coding_list;
	}

	batadv_dbg(BATADV_DBG_NC, bat_priv, "Adding nc_node %pM -> %pM\n",
		   nc_node->addr, nc_node->orig_node->orig);

	/* Add nc_node to orig_node */
	spin_lock_bh(lock);
	list_add_tail_rcu(&nc_node->list, list);
	spin_unlock_bh(lock);

	return nc_node;

free:
	kfree(nc_node);
	return NULL;
}

/**
 * batadv_nc_update_nc_node - updates stored incoming and outgoing nc node structs
 *  (best called on incoming OGMs)
 * @bat_priv: the bat priv with all the soft interface information
 * @orig_node: orig node originating the ogm packet
 * @orig_neigh_node: neighboring orig node from which we received the ogm packet
 *  (can be equal to orig_node)
 * @ogm_packet: incoming ogm packet
 * @is_single_hop_neigh: orig_node is a single hop neighbor
 */
void batadv_nc_update_nc_node(struct batadv_priv *bat_priv,
			      struct batadv_orig_node *orig_node,
			      struct batadv_orig_node *orig_neigh_node,
			      struct batadv_ogm_packet *ogm_packet,
			      int is_single_hop_neigh)
{
	struct batadv_nc_node *in_nc_node = NULL, *out_nc_node = NULL;

	/* Check if network coding is enabled */
	if (!atomic_read(&bat_priv->network_coding))
		goto out;

	/* check if orig node is network coding enabled */
	if (!(orig_node->capabilities & BATADV_ORIG_CAPA_HAS_NC))
		goto out;

	/* accept ogms from 'good' neighbors and single hop neighbors */
	if (!batadv_can_nc_with_orig(bat_priv, orig_node, ogm_packet) &&
	    !is_single_hop_neigh)
		goto out;

	/* Add orig_node as in_nc_node on hop */
	in_nc_node = batadv_nc_get_nc_node(bat_priv, orig_node,
					   orig_neigh_node, true);
	if (!in_nc_node)
		goto out;

	in_nc_node->last_seen = jiffies;

	/* Add hop as out_nc_node on orig_node */
	out_nc_node = batadv_nc_get_nc_node(bat_priv, orig_neigh_node,
					    orig_node, false);
	if (!out_nc_node)
		goto out;

	out_nc_node->last_seen = jiffies;

out:
	if (in_nc_node)
		batadv_nc_node_free_ref(in_nc_node);
	if (out_nc_node)
		batadv_nc_node_free_ref(out_nc_node);
}

/**
 * batadv_nc_get_path - get existing nc_path or allocate a new one
 * @bat_priv: the bat priv with all the soft interface information
 * @hash: hash table containing the nc path
 * @src: ethernet source address - first half of the nc path search key
 * @dst: ethernet destination address - second half of the nc path search key
 *
 * Returns pointer to nc_path if the path was found or created, returns NULL
 * on error.
 */
static struct batadv_nc_path *batadv_nc_get_path(struct batadv_priv *bat_priv,
						 struct batadv_hashtable *hash,
						 uint8_t *src,
						 uint8_t *dst)
{
	int hash_added;
	struct batadv_nc_path *nc_path, nc_path_key;

	batadv_nc_hash_key_gen(&nc_path_key, src, dst);

	/* Search for existing nc_path */
	nc_path = batadv_nc_hash_find(hash, (void *)&nc_path_key);

	if (nc_path) {
		/* Set timestamp to delay removal of nc_path */
		nc_path->last_valid = jiffies;
		return nc_path;
	}

	/* No existing nc_path was found; create a new */
	nc_path = kzalloc(sizeof(*nc_path), GFP_ATOMIC);

	if (!nc_path)
		return NULL;

	/* Initialize nc_path */
	INIT_LIST_HEAD(&nc_path->packet_list);
	spin_lock_init(&nc_path->packet_list_lock);
	atomic_set(&nc_path->refcount, 2);
	nc_path->last_valid = jiffies;
	memcpy(nc_path->next_hop, dst, ETH_ALEN);
	memcpy(nc_path->prev_hop, src, ETH_ALEN);

	batadv_dbg(BATADV_DBG_NC, bat_priv, "Adding nc_path %pM -> %pM\n",
		   nc_path->prev_hop,
		   nc_path->next_hop);

	/* Add nc_path to hash table */
	hash_added = batadv_hash_add(hash, batadv_nc_hash_compare,
				     batadv_nc_hash_choose, &nc_path_key,
				     &nc_path->hash_entry);

	if (hash_added < 0) {
		kfree(nc_path);
		return NULL;
	}

	return nc_path;
}

/**
 * batadv_nc_random_weight_tq - scale the receivers TQ-value to avoid unfair
 *  selection of a receiver with slightly lower TQ than the other
 * @tq: to be weighted tq value
 */
static uint8_t batadv_nc_random_weight_tq(uint8_t tq)
{
	uint8_t rand_val, rand_tq;

	get_random_bytes(&rand_val, sizeof(rand_val));

	/* randomize the estimated packet loss (max TQ - estimated TQ) */
	rand_tq = rand_val * (BATADV_TQ_MAX_VALUE - tq);

	/* normalize the randomized packet loss */
	rand_tq /= BATADV_TQ_MAX_VALUE;

	/* convert to (randomized) estimated tq again */
	return BATADV_TQ_MAX_VALUE - rand_tq;
}

/**
 * batadv_nc_memxor - XOR destination with source
 * @dst: byte array to XOR into
 * @src: byte array to XOR from
 * @len: length of destination array
 */
static void batadv_nc_memxor(char *dst, const char *src, unsigned int len)
{
	unsigned int i;

	for (i = 0; i < len; ++i)
		dst[i] ^= src[i];
}

/**
 * batadv_nc_code_packets - code a received unicast_packet with an nc packet
 *  into a coded_packet and send it
 * @bat_priv: the bat priv with all the soft interface information
 * @skb: data skb to forward
 * @ethhdr: pointer to the ethernet header inside the skb
 * @nc_packet: structure containing the packet to the skb can be coded with
 * @neigh_node: next hop to forward packet to
 *
 * Returns true if both packets are consumed, false otherwise.
 */
static bool batadv_nc_code_packets(struct batadv_priv *bat_priv,
				   struct sk_buff *skb,
				   struct ethhdr *ethhdr,
				   struct batadv_nc_packet *nc_packet,
				   struct batadv_neigh_node *neigh_node)
{
	uint8_t tq_weighted_neigh, tq_weighted_coding, tq_tmp;
	struct sk_buff *skb_dest, *skb_src;
	struct batadv_unicast_packet *packet1;
	struct batadv_unicast_packet *packet2;
	struct batadv_coded_packet *coded_packet;
	struct batadv_neigh_node *neigh_tmp, *router_neigh;
	struct batadv_neigh_node *router_coding = NULL;
	struct batadv_neigh_ifinfo *router_neigh_ifinfo = NULL;
	struct batadv_neigh_ifinfo *router_coding_ifinfo = NULL;
	uint8_t *first_source, *first_dest, *second_source, *second_dest;
	__be32 packet_id1, packet_id2;
	size_t count;
	bool res = false;
	int coding_len;
	int unicast_size = sizeof(*packet1);
	int coded_size = sizeof(*coded_packet);
	int header_add = coded_size - unicast_size;

	/* TODO: do we need to consider the outgoing interface for
	 * coded packets?
	 */
	router_neigh = batadv_orig_router_get(neigh_node->orig_node,
					      BATADV_IF_DEFAULT);
	if (!router_neigh)
		goto out;

	router_neigh_ifinfo = batadv_neigh_ifinfo_get(router_neigh,
						      BATADV_IF_DEFAULT);
	if (!router_neigh_ifinfo)
		goto out;

	neigh_tmp = nc_packet->neigh_node;
	router_coding = batadv_orig_router_get(neigh_tmp->orig_node,
					       BATADV_IF_DEFAULT);
	if (!router_coding)
		goto out;

	router_coding_ifinfo = batadv_neigh_ifinfo_get(router_coding,
						       BATADV_IF_DEFAULT);
	if (!router_coding_ifinfo)
		goto out;

	tq_tmp = router_neigh_ifinfo->bat_iv.tq_avg;
	tq_weighted_neigh = batadv_nc_random_weight_tq(tq_tmp);
	tq_tmp = router_coding_ifinfo->bat_iv.tq_avg;
	tq_weighted_coding = batadv_nc_random_weight_tq(tq_tmp);

	/* Select one destination for the MAC-header dst-field based on
	 * weighted TQ-values.
	 */
	if (tq_weighted_neigh >= tq_weighted_coding) {
		/* Destination from nc_packet is selected for MAC-header */
		first_dest = nc_packet->nc_path->next_hop;
		first_source = nc_packet->nc_path->prev_hop;
		second_dest = neigh_node->addr;
		second_source = ethhdr->h_source;
		packet1 = (struct batadv_unicast_packet *)nc_packet->skb->data;
		packet2 = (struct batadv_unicast_packet *)skb->data;
		packet_id1 = nc_packet->packet_id;
		packet_id2 = batadv_skb_crc32(skb,
					      skb->data + sizeof(*packet2));
	} else {
		/* Destination for skb is selected for MAC-header */
		first_dest = neigh_node->addr;
		first_source = ethhdr->h_source;
		second_dest = nc_packet->nc_path->next_hop;
		second_source = nc_packet->nc_path->prev_hop;
		packet1 = (struct batadv_unicast_packet *)skb->data;
		packet2 = (struct batadv_unicast_packet *)nc_packet->skb->data;
		packet_id1 = batadv_skb_crc32(skb,
					      skb->data + sizeof(*packet1));
		packet_id2 = nc_packet->packet_id;
	}

	/* Instead of zero padding the smallest data buffer, we
	 * code into the largest.
	 */
	if (skb->len <= nc_packet->skb->len) {
		skb_dest = nc_packet->skb;
		skb_src = skb;
	} else {
		skb_dest = skb;
		skb_src = nc_packet->skb;
	}

	/* coding_len is used when decoding the packet shorter packet */
	coding_len = skb_src->len - unicast_size;

	if (skb_linearize(skb_dest) < 0 || skb_linearize(skb_src) < 0)
		goto out;

	skb_push(skb_dest, header_add);

	coded_packet = (struct batadv_coded_packet *)skb_dest->data;
	skb_reset_mac_header(skb_dest);

	coded_packet->packet_type = BATADV_CODED;
	coded_packet->version = BATADV_COMPAT_VERSION;
	coded_packet->ttl = packet1->ttl;

	/* Info about first unicast packet */
	memcpy(coded_packet->first_source, first_source, ETH_ALEN);
	memcpy(coded_packet->first_orig_dest, packet1->dest, ETH_ALEN);
	coded_packet->first_crc = packet_id1;
	coded_packet->first_ttvn = packet1->ttvn;

	/* Info about second unicast packet */
	memcpy(coded_packet->second_dest, second_dest, ETH_ALEN);
	memcpy(coded_packet->second_source, second_source, ETH_ALEN);
	memcpy(coded_packet->second_orig_dest, packet2->dest, ETH_ALEN);
	coded_packet->second_crc = packet_id2;
	coded_packet->second_ttl = packet2->ttl;
	coded_packet->second_ttvn = packet2->ttvn;
	coded_packet->coded_len = htons(coding_len);

	/* This is where the magic happens: Code skb_src into skb_dest */
	batadv_nc_memxor(skb_dest->data + coded_size,
			 skb_src->data + unicast_size, coding_len);

	/* Update counters accordingly */
	if (BATADV_SKB_CB(skb_src)->decoded &&
	    BATADV_SKB_CB(skb_dest)->decoded) {
		/* Both packets are recoded */
		count = skb_src->len + ETH_HLEN;
		count += skb_dest->len + ETH_HLEN;
		batadv_add_counter(bat_priv, BATADV_CNT_NC_RECODE, 2);
		batadv_add_counter(bat_priv, BATADV_CNT_NC_RECODE_BYTES, count);
	} else if (!BATADV_SKB_CB(skb_src)->decoded &&
		   !BATADV_SKB_CB(skb_dest)->decoded) {
		/* Both packets are newly coded */
		count = skb_src->len + ETH_HLEN;
		count += skb_dest->len + ETH_HLEN;
		batadv_add_counter(bat_priv, BATADV_CNT_NC_CODE, 2);
		batadv_add_counter(bat_priv, BATADV_CNT_NC_CODE_BYTES, count);
	} else if (BATADV_SKB_CB(skb_src)->decoded &&
		   !BATADV_SKB_CB(skb_dest)->decoded) {
		/* skb_src recoded and skb_dest is newly coded */
		batadv_inc_counter(bat_priv, BATADV_CNT_NC_RECODE);
		batadv_add_counter(bat_priv, BATADV_CNT_NC_RECODE_BYTES,
				   skb_src->len + ETH_HLEN);
		batadv_inc_counter(bat_priv, BATADV_CNT_NC_CODE);
		batadv_add_counter(bat_priv, BATADV_CNT_NC_CODE_BYTES,
				   skb_dest->len + ETH_HLEN);
	} else if (!BATADV_SKB_CB(skb_src)->decoded &&
		   BATADV_SKB_CB(skb_dest)->decoded) {
		/* skb_src is newly coded and skb_dest is recoded */
		batadv_inc_counter(bat_priv, BATADV_CNT_NC_CODE);
		batadv_add_counter(bat_priv, BATADV_CNT_NC_CODE_BYTES,
				   skb_src->len + ETH_HLEN);
		batadv_inc_counter(bat_priv, BATADV_CNT_NC_RECODE);
		batadv_add_counter(bat_priv, BATADV_CNT_NC_RECODE_BYTES,
				   skb_dest->len + ETH_HLEN);
	}

	/* skb_src is now coded into skb_dest, so free it */
	kfree_skb(skb_src);

	/* avoid duplicate free of skb from nc_packet */
	nc_packet->skb = NULL;
	batadv_nc_packet_free(nc_packet);

	/* Send the coded packet and return true */
	batadv_send_skb_packet(skb_dest, neigh_node->if_incoming, first_dest);
	res = true;
out:
	if (router_neigh)
		batadv_neigh_node_free_ref(router_neigh);
	if (router_coding)
		batadv_neigh_node_free_ref(router_coding);
	if (router_neigh_ifinfo)
		batadv_neigh_ifinfo_free_ref(router_neigh_ifinfo);
	if (router_coding_ifinfo)
		batadv_neigh_ifinfo_free_ref(router_coding_ifinfo);
	return res;
}

/**
 * batadv_nc_skb_coding_possible - true if a decoded skb is available at dst.
 * @skb: data skb to forward
 * @dst: destination mac address of the other skb to code with
 * @src: source mac address of skb
 *
 * Whenever we network code a packet we have to check whether we received it in
 * a network coded form. If so, we may not be able to use it for coding because
 * some neighbors may also have received (overheard) the packet in the network
 * coded form without being able to decode it. It is hard to know which of the
 * neighboring nodes was able to decode the packet, therefore we can only
 * re-code the packet if the source of the previous encoded packet is involved.
 * Since the source encoded the packet we can be certain it has all necessary
 * decode information.
 *
 * Returns true if coding of a decoded packet is allowed.
 */
static bool batadv_nc_skb_coding_possible(struct sk_buff *skb,
					  uint8_t *dst, uint8_t *src)
{
	if (BATADV_SKB_CB(skb)->decoded && !batadv_compare_eth(dst, src))
		return false;
	else
		return true;
}

/**
 * batadv_nc_path_search - Find the coding path matching in_nc_node and
 *  out_nc_node to retrieve a buffered packet that can be used for coding.
 * @bat_priv: the bat priv with all the soft interface information
 * @in_nc_node: pointer to skb next hop's neighbor nc node
 * @out_nc_node: pointer to skb source's neighbor nc node
 * @skb: data skb to forward
 * @eth_dst: next hop mac address of skb
 *
 * Returns true if coding of a decoded skb is allowed.
 */
static struct batadv_nc_packet *
batadv_nc_path_search(struct batadv_priv *bat_priv,
		      struct batadv_nc_node *in_nc_node,
		      struct batadv_nc_node *out_nc_node,
		      struct sk_buff *skb,
		      uint8_t *eth_dst)
{
	struct batadv_nc_path *nc_path, nc_path_key;
	struct batadv_nc_packet *nc_packet_out = NULL;
	struct batadv_nc_packet *nc_packet, *nc_packet_tmp;
	struct batadv_hashtable *hash = bat_priv->nc.coding_hash;
	int idx;

	if (!hash)
		return NULL;

	/* Create almost path key */
	batadv_nc_hash_key_gen(&nc_path_key, in_nc_node->addr,
			       out_nc_node->addr);
	idx = batadv_nc_hash_choose(&nc_path_key, hash->size);

	/* Check for coding opportunities in this nc_path */
	rcu_read_lock();
	hlist_for_each_entry_rcu(nc_path, &hash->table[idx], hash_entry) {
		if (!batadv_compare_eth(nc_path->prev_hop, in_nc_node->addr))
			continue;

		if (!batadv_compare_eth(nc_path->next_hop, out_nc_node->addr))
			continue;

		spin_lock_bh(&nc_path->packet_list_lock);
		if (list_empty(&nc_path->packet_list)) {
			spin_unlock_bh(&nc_path->packet_list_lock);
			continue;
		}

		list_for_each_entry_safe(nc_packet, nc_packet_tmp,
					 &nc_path->packet_list, list) {
			if (!batadv_nc_skb_coding_possible(nc_packet->skb,
							   eth_dst,
							   in_nc_node->addr))
				continue;

			/* Coding opportunity is found! */
			list_del(&nc_packet->list);
			nc_packet_out = nc_packet;
			break;
		}

		spin_unlock_bh(&nc_path->packet_list_lock);
		break;
	}
	rcu_read_unlock();

	return nc_packet_out;
}

/**
 * batadv_nc_skb_src_search - Loops through the list of neighoring nodes of the
 *  skb's sender (may be equal to the originator).
 * @bat_priv: the bat priv with all the soft interface information
 * @skb: data skb to forward
 * @eth_dst: next hop mac address of skb
 * @eth_src: source mac address of skb
 * @in_nc_node: pointer to skb next hop's neighbor nc node
 *
 * Returns an nc packet if a suitable coding packet was found, NULL otherwise.
 */
static struct batadv_nc_packet *
batadv_nc_skb_src_search(struct batadv_priv *bat_priv,
			 struct sk_buff *skb,
			 uint8_t *eth_dst,
			 uint8_t *eth_src,
			 struct batadv_nc_node *in_nc_node)
{
	struct batadv_orig_node *orig_node;
	struct batadv_nc_node *out_nc_node;
	struct batadv_nc_packet *nc_packet = NULL;

	orig_node = batadv_orig_hash_find(bat_priv, eth_src);
	if (!orig_node)
		return NULL;

	rcu_read_lock();
	list_for_each_entry_rcu(out_nc_node,
				&orig_node->out_coding_list, list) {
		/* Check if the skb is decoded and if recoding is possible */
		if (!batadv_nc_skb_coding_possible(skb,
						   out_nc_node->addr, eth_src))
			continue;

		/* Search for an opportunity in this nc_path */
		nc_packet = batadv_nc_path_search(bat_priv, in_nc_node,
						  out_nc_node, skb, eth_dst);
		if (nc_packet)
			break;
	}
	rcu_read_unlock();

	batadv_orig_node_free_ref(orig_node);
	return nc_packet;
}

/**
 * batadv_nc_skb_store_before_coding - set the ethernet src and dst of the
 *  unicast skb before it is stored for use in later decoding
 * @bat_priv: the bat priv with all the soft interface information
 * @skb: data skb to store
 * @eth_dst_new: new destination mac address of skb
 */
static void batadv_nc_skb_store_before_coding(struct batadv_priv *bat_priv,
					      struct sk_buff *skb,
					      uint8_t *eth_dst_new)
{
	struct ethhdr *ethhdr;

	/* Copy skb header to change the mac header */
	skb = pskb_copy(skb, GFP_ATOMIC);
	if (!skb)
		return;

	/* Set the mac header as if we actually sent the packet uncoded */
	ethhdr = eth_hdr(skb);
	memcpy(ethhdr->h_source, ethhdr->h_dest, ETH_ALEN);
	memcpy(ethhdr->h_dest, eth_dst_new, ETH_ALEN);

	/* Set data pointer to MAC header to mimic packets from our tx path */
	skb_push(skb, ETH_HLEN);

	/* Add the packet to the decoding packet pool */
	batadv_nc_skb_store_for_decoding(bat_priv, skb);

	/* batadv_nc_skb_store_for_decoding() clones the skb, so we must free
	 * our ref
	 */
	kfree_skb(skb);
}

/**
 * batadv_nc_skb_dst_search - Loops through list of neighboring nodes to dst.
 * @skb: data skb to forward
 * @neigh_node: next hop to forward packet to
 * @ethhdr: pointer to the ethernet header inside the skb
 *
 * Loops through list of neighboring nodes the next hop has a good connection to
 * (receives OGMs with a sufficient quality). We need to find a neighbor of our
 * next hop that potentially sent a packet which our next hop also received
 * (overheard) and has stored for later decoding.
 *
 * Returns true if the skb was consumed (encoded packet sent) or false otherwise
 */
static bool batadv_nc_skb_dst_search(struct sk_buff *skb,
				     struct batadv_neigh_node *neigh_node,
				     struct ethhdr *ethhdr)
{
	struct net_device *netdev = neigh_node->if_incoming->soft_iface;
	struct batadv_priv *bat_priv = netdev_priv(netdev);
	struct batadv_orig_node *orig_node = neigh_node->orig_node;
	struct batadv_nc_node *nc_node;
	struct batadv_nc_packet *nc_packet = NULL;

	rcu_read_lock();
	list_for_each_entry_rcu(nc_node, &orig_node->in_coding_list, list) {
		/* Search for coding opportunity with this in_nc_node */
		nc_packet = batadv_nc_skb_src_search(bat_priv, skb,
						     neigh_node->addr,
						     ethhdr->h_source, nc_node);

		/* Opportunity was found, so stop searching */
		if (nc_packet)
			break;
	}
	rcu_read_unlock();

	if (!nc_packet)
		return false;

	/* Save packets for later decoding */
	batadv_nc_skb_store_before_coding(bat_priv, skb,
					  neigh_node->addr);
	batadv_nc_skb_store_before_coding(bat_priv, nc_packet->skb,
					  nc_packet->neigh_node->addr);

	/* Code and send packets */
	if (batadv_nc_code_packets(bat_priv, skb, ethhdr, nc_packet,
				   neigh_node))
		return true;

	/* out of mem ? Coding failed - we have to free the buffered packet
	 * to avoid memleaks. The skb passed as argument will be dealt with
	 * by the calling function.
	 */
	batadv_nc_send_packet(nc_packet);
	return false;
}

/**
 * batadv_nc_skb_add_to_path - buffer skb for later encoding / decoding
 * @skb: skb to add to path
 * @nc_path: path to add skb to
 * @neigh_node: next hop to forward packet to
 * @packet_id: checksum to identify packet
 *
 * Returns true if the packet was buffered or false in case of an error.
 */
static bool batadv_nc_skb_add_to_path(struct sk_buff *skb,
				      struct batadv_nc_path *nc_path,
				      struct batadv_neigh_node *neigh_node,
				      __be32 packet_id)
{
	struct batadv_nc_packet *nc_packet;

	nc_packet = kzalloc(sizeof(*nc_packet), GFP_ATOMIC);
	if (!nc_packet)
		return false;

	/* Initialize nc_packet */
	nc_packet->timestamp = jiffies;
	nc_packet->packet_id = packet_id;
	nc_packet->skb = skb;
	nc_packet->neigh_node = neigh_node;
	nc_packet->nc_path = nc_path;

	/* Add coding packet to list */
	spin_lock_bh(&nc_path->packet_list_lock);
	list_add_tail(&nc_packet->list, &nc_path->packet_list);
	spin_unlock_bh(&nc_path->packet_list_lock);

	return true;
}

/**
 * batadv_nc_skb_forward - try to code a packet or add it to the coding packet
 *  buffer
 * @skb: data skb to forward
 * @neigh_node: next hop to forward packet to
 *
 * Returns true if the skb was consumed (encoded packet sent) or false otherwise
 */
bool batadv_nc_skb_forward(struct sk_buff *skb,
			   struct batadv_neigh_node *neigh_node)
{
	const struct net_device *netdev = neigh_node->if_incoming->soft_iface;
	struct batadv_priv *bat_priv = netdev_priv(netdev);
	struct batadv_unicast_packet *packet;
	struct batadv_nc_path *nc_path;
	struct ethhdr *ethhdr = eth_hdr(skb);
	__be32 packet_id;
	u8 *payload;

	/* Check if network coding is enabled */
	if (!atomic_read(&bat_priv->network_coding))
		goto out;

	/* We only handle unicast packets */
	payload = skb_network_header(skb);
	packet = (struct batadv_unicast_packet *)payload;
	if (packet->packet_type != BATADV_UNICAST)
		goto out;

	/* Try to find a coding opportunity and send the skb if one is found */
	if (batadv_nc_skb_dst_search(skb, neigh_node, ethhdr))
		return true;

	/* Find or create a nc_path for this src-dst pair */
	nc_path = batadv_nc_get_path(bat_priv,
				     bat_priv->nc.coding_hash,
				     ethhdr->h_source,
				     neigh_node->addr);

	if (!nc_path)
		goto out;

	/* Add skb to nc_path */
	packet_id = batadv_skb_crc32(skb, payload + sizeof(*packet));
	if (!batadv_nc_skb_add_to_path(skb, nc_path, neigh_node, packet_id))
		goto free_nc_path;

	/* Packet is consumed */
	return true;

free_nc_path:
	batadv_nc_path_free_ref(nc_path);
out:
	/* Packet is not consumed */
	return false;
}

/**
 * batadv_nc_skb_store_for_decoding - save a clone of the skb which can be used
 *  when decoding coded packets
 * @bat_priv: the bat priv with all the soft interface information
 * @skb: data skb to store
 */
void batadv_nc_skb_store_for_decoding(struct batadv_priv *bat_priv,
				      struct sk_buff *skb)
{
	struct batadv_unicast_packet *packet;
	struct batadv_nc_path *nc_path;
	struct ethhdr *ethhdr = eth_hdr(skb);
	__be32 packet_id;
	u8 *payload;

	/* Check if network coding is enabled */
	if (!atomic_read(&bat_priv->network_coding))
		goto out;

	/* Check for supported packet type */
	payload = skb_network_header(skb);
	packet = (struct batadv_unicast_packet *)payload;
	if (packet->packet_type != BATADV_UNICAST)
		goto out;

	/* Find existing nc_path or create a new */
	nc_path = batadv_nc_get_path(bat_priv,
				     bat_priv->nc.decoding_hash,
				     ethhdr->h_source,
				     ethhdr->h_dest);

	if (!nc_path)
		goto out;

	/* Clone skb and adjust skb->data to point at batman header */
	skb = skb_clone(skb, GFP_ATOMIC);
	if (unlikely(!skb))
		goto free_nc_path;

	if (unlikely(!pskb_may_pull(skb, ETH_HLEN)))
		goto free_skb;

	if (unlikely(!skb_pull_rcsum(skb, ETH_HLEN)))
		goto free_skb;

	/* Add skb to nc_path */
	packet_id = batadv_skb_crc32(skb, payload + sizeof(*packet));
	if (!batadv_nc_skb_add_to_path(skb, nc_path, NULL, packet_id))
		goto free_skb;

	batadv_inc_counter(bat_priv, BATADV_CNT_NC_BUFFER);
	return;

free_skb:
	kfree_skb(skb);
free_nc_path:
	batadv_nc_path_free_ref(nc_path);
out:
	return;
}

/**
 * batadv_nc_skb_store_sniffed_unicast - check if a received unicast packet
 *  should be saved in the decoding buffer and, if so, store it there
 * @bat_priv: the bat priv with all the soft interface information
 * @skb: unicast skb to store
 */
void batadv_nc_skb_store_sniffed_unicast(struct batadv_priv *bat_priv,
					 struct sk_buff *skb)
{
	struct ethhdr *ethhdr = eth_hdr(skb);

	if (batadv_is_my_mac(bat_priv, ethhdr->h_dest))
		return;

	/* Set data pointer to MAC header to mimic packets from our tx path */
	skb_push(skb, ETH_HLEN);

	batadv_nc_skb_store_for_decoding(bat_priv, skb);
}

/**
 * batadv_nc_skb_decode_packet - decode given skb using the decode data stored
 *  in nc_packet
 * @bat_priv: the bat priv with all the soft interface information
 * @skb: unicast skb to decode
 * @nc_packet: decode data needed to decode the skb
 *
 * Returns pointer to decoded unicast packet if the packet was decoded or NULL
 * in case of an error.
 */
static struct batadv_unicast_packet *
batadv_nc_skb_decode_packet(struct batadv_priv *bat_priv, struct sk_buff *skb,
			    struct batadv_nc_packet *nc_packet)
{
	const int h_size = sizeof(struct batadv_unicast_packet);
	const int h_diff = sizeof(struct batadv_coded_packet) - h_size;
	struct batadv_unicast_packet *unicast_packet;
	struct batadv_coded_packet coded_packet_tmp;
	struct ethhdr *ethhdr, ethhdr_tmp;
	uint8_t *orig_dest, ttl, ttvn;
	unsigned int coding_len;
	int err;

	/* Save headers temporarily */
	memcpy(&coded_packet_tmp, skb->data, sizeof(coded_packet_tmp));
	memcpy(&ethhdr_tmp, skb_mac_header(skb), sizeof(ethhdr_tmp));

	if (skb_cow(skb, 0) < 0)
		return NULL;

	if (unlikely(!skb_pull_rcsum(skb, h_diff)))
		return NULL;

	/* Data points to batman header, so set mac header 14 bytes before
	 * and network to data
	 */
	skb_set_mac_header(skb, -ETH_HLEN);
	skb_reset_network_header(skb);

	/* Reconstruct original mac header */
	ethhdr = eth_hdr(skb);
	memcpy(ethhdr, &ethhdr_tmp, sizeof(*ethhdr));

	/* Select the correct unicast header information based on the location
	 * of our mac address in the coded_packet header
	 */
	if (batadv_is_my_mac(bat_priv, coded_packet_tmp.second_dest)) {
		/* If we are the second destination the packet was overheard,
		 * so the Ethernet address must be copied to h_dest and
		 * pkt_type changed from PACKET_OTHERHOST to PACKET_HOST
		 */
		memcpy(ethhdr->h_dest, coded_packet_tmp.second_dest, ETH_ALEN);
		skb->pkt_type = PACKET_HOST;

		orig_dest = coded_packet_tmp.second_orig_dest;
		ttl = coded_packet_tmp.second_ttl;
		ttvn = coded_packet_tmp.second_ttvn;
	} else {
		orig_dest = coded_packet_tmp.first_orig_dest;
		ttl = coded_packet_tmp.ttl;
		ttvn = coded_packet_tmp.first_ttvn;
	}

	coding_len = ntohs(coded_packet_tmp.coded_len);

	if (coding_len > skb->len)
		return NULL;

	/* Here the magic is reversed:
	 *   extract the missing packet from the received coded packet
	 */
	batadv_nc_memxor(skb->data + h_size,
			 nc_packet->skb->data + h_size,
			 coding_len);

	/* Resize decoded skb if decoded with larger packet */
	if (nc_packet->skb->len > coding_len + h_size) {
		err = pskb_trim_rcsum(skb, coding_len + h_size);
		if (err)
			return NULL;
	}

	/* Create decoded unicast packet */
	unicast_packet = (struct batadv_unicast_packet *)skb->data;
	unicast_packet->packet_type = BATADV_UNICAST;
	unicast_packet->version = BATADV_COMPAT_VERSION;
	unicast_packet->ttl = ttl;
	memcpy(unicast_packet->dest, orig_dest, ETH_ALEN);
	unicast_packet->ttvn = ttvn;

	batadv_nc_packet_free(nc_packet);
	return unicast_packet;
}

/**
 * batadv_nc_find_decoding_packet - search through buffered decoding data to
 *  find the data needed to decode the coded packet
 * @bat_priv: the bat priv with all the soft interface information
 * @ethhdr: pointer to the ethernet header inside the coded packet
 * @coded: coded packet we try to find decode data for
 *
 * Returns pointer to nc packet if the needed data was found or NULL otherwise.
 */
static struct batadv_nc_packet *
batadv_nc_find_decoding_packet(struct batadv_priv *bat_priv,
			       struct ethhdr *ethhdr,
			       struct batadv_coded_packet *coded)
{
	struct batadv_hashtable *hash = bat_priv->nc.decoding_hash;
	struct batadv_nc_packet *tmp_nc_packet, *nc_packet = NULL;
	struct batadv_nc_path *nc_path, nc_path_key;
	uint8_t *dest, *source;
	__be32 packet_id;
	int index;

	if (!hash)
		return NULL;

	/* Select the correct packet id based on the location of our mac-addr */
	dest = ethhdr->h_source;
	if (!batadv_is_my_mac(bat_priv, coded->second_dest)) {
		source = coded->second_source;
		packet_id = coded->second_crc;
	} else {
		source = coded->first_source;
		packet_id = coded->first_crc;
	}

	batadv_nc_hash_key_gen(&nc_path_key, source, dest);
	index = batadv_nc_hash_choose(&nc_path_key, hash->size);

	/* Search for matching coding path */
	rcu_read_lock();
	hlist_for_each_entry_rcu(nc_path, &hash->table[index], hash_entry) {
		/* Find matching nc_packet */
		spin_lock_bh(&nc_path->packet_list_lock);
		list_for_each_entry(tmp_nc_packet,
				    &nc_path->packet_list, list) {
			if (packet_id == tmp_nc_packet->packet_id) {
				list_del(&tmp_nc_packet->list);

				nc_packet = tmp_nc_packet;
				break;
			}
		}
		spin_unlock_bh(&nc_path->packet_list_lock);

		if (nc_packet)
			break;
	}
	rcu_read_unlock();

	if (!nc_packet)
		batadv_dbg(BATADV_DBG_NC, bat_priv,
			   "No decoding packet found for %u\n", packet_id);

	return nc_packet;
}

/**
 * batadv_nc_recv_coded_packet - try to decode coded packet and enqueue the
 *  resulting unicast packet
 * @skb: incoming coded packet
 * @recv_if: pointer to interface this packet was received on
 */
static int batadv_nc_recv_coded_packet(struct sk_buff *skb,
				       struct batadv_hard_iface *recv_if)
{
	struct batadv_priv *bat_priv = netdev_priv(recv_if->soft_iface);
	struct batadv_unicast_packet *unicast_packet;
	struct batadv_coded_packet *coded_packet;
	struct batadv_nc_packet *nc_packet;
	struct ethhdr *ethhdr;
	int hdr_size = sizeof(*coded_packet);

	/* Check if network coding is enabled */
	if (!atomic_read(&bat_priv->network_coding))
		return NET_RX_DROP;

	/* Make sure we can access (and remove) header */
	if (unlikely(!pskb_may_pull(skb, hdr_size)))
		return NET_RX_DROP;

	coded_packet = (struct batadv_coded_packet *)skb->data;
	ethhdr = eth_hdr(skb);

	/* Verify frame is destined for us */
	if (!batadv_is_my_mac(bat_priv, ethhdr->h_dest) &&
	    !batadv_is_my_mac(bat_priv, coded_packet->second_dest))
		return NET_RX_DROP;

	/* Update stat counter */
	if (batadv_is_my_mac(bat_priv, coded_packet->second_dest))
		batadv_inc_counter(bat_priv, BATADV_CNT_NC_SNIFFED);

	nc_packet = batadv_nc_find_decoding_packet(bat_priv, ethhdr,
						   coded_packet);
	if (!nc_packet) {
		batadv_inc_counter(bat_priv, BATADV_CNT_NC_DECODE_FAILED);
		return NET_RX_DROP;
	}

	/* Make skb's linear, because decoding accesses the entire buffer */
	if (skb_linearize(skb) < 0)
		goto free_nc_packet;

	if (skb_linearize(nc_packet->skb) < 0)
		goto free_nc_packet;

	/* Decode the packet */
	unicast_packet = batadv_nc_skb_decode_packet(bat_priv, skb, nc_packet);
	if (!unicast_packet) {
		batadv_inc_counter(bat_priv, BATADV_CNT_NC_DECODE_FAILED);
		goto free_nc_packet;
	}

	/* Mark packet as decoded to do correct recoding when forwarding */
	BATADV_SKB_CB(skb)->decoded = true;
	batadv_inc_counter(bat_priv, BATADV_CNT_NC_DECODE);
	batadv_add_counter(bat_priv, BATADV_CNT_NC_DECODE_BYTES,
			   skb->len + ETH_HLEN);
	return batadv_recv_unicast_packet(skb, recv_if);

free_nc_packet:
	batadv_nc_packet_free(nc_packet);
	return NET_RX_DROP;
}

/**
 * batadv_nc_mesh_free - clean up network coding memory
 * @bat_priv: the bat priv with all the soft interface information
 */
void batadv_nc_mesh_free(struct batadv_priv *bat_priv)
{
	batadv_tvlv_container_unregister(bat_priv, BATADV_TVLV_NC, 1);
	batadv_tvlv_handler_unregister(bat_priv, BATADV_TVLV_NC, 1);
	cancel_delayed_work_sync(&bat_priv->nc.work);

	batadv_nc_purge_paths(bat_priv, bat_priv->nc.coding_hash, NULL);
	batadv_hash_destroy(bat_priv->nc.coding_hash);
	batadv_nc_purge_paths(bat_priv, bat_priv->nc.decoding_hash, NULL);
	batadv_hash_destroy(bat_priv->nc.decoding_hash);
}

/**
 * batadv_nc_nodes_seq_print_text - print the nc node information
 * @seq: seq file to print on
 * @offset: not used
 */
int batadv_nc_nodes_seq_print_text(struct seq_file *seq, void *offset)
{
	struct net_device *net_dev = (struct net_device *)seq->private;
	struct batadv_priv *bat_priv = netdev_priv(net_dev);
	struct batadv_hashtable *hash = bat_priv->orig_hash;
	struct batadv_hard_iface *primary_if;
	struct hlist_head *head;
	struct batadv_orig_node *orig_node;
	struct batadv_nc_node *nc_node;
	int i;

	primary_if = batadv_seq_print_text_primary_if_get(seq);
	if (!primary_if)
		goto out;

	/* Traverse list of originators */
	for (i = 0; i < hash->size; i++) {
		head = &hash->table[i];

		/* For each orig_node in this bin */
		rcu_read_lock();
		hlist_for_each_entry_rcu(orig_node, head, hash_entry) {
			/* no need to print the orig node if it does not have
			 * network coding neighbors
			 */
			if (list_empty(&orig_node->in_coding_list) &&
			    list_empty(&orig_node->out_coding_list))
				continue;

			seq_printf(seq, "Node:      %pM\n", orig_node->orig);

			seq_puts(seq, " Ingoing:  ");
			/* For each in_nc_node to this orig_node */
			list_for_each_entry_rcu(nc_node,
						&orig_node->in_coding_list,
						list)
				seq_printf(seq, "%pM ",
					   nc_node->addr);
			seq_puts(seq, "\n");

			seq_puts(seq, " Outgoing: ");
			/* For out_nc_node to this orig_node */
			list_for_each_entry_rcu(nc_node,
						&orig_node->out_coding_list,
						list)
				seq_printf(seq, "%pM ",
					   nc_node->addr);
			seq_puts(seq, "\n\n");
		}
		rcu_read_unlock();
	}

out:
	if (primary_if)
		batadv_hardif_free_ref(primary_if);
	return 0;
}

/**
 * batadv_nc_init_debugfs - create nc folder and related files in debugfs
 * @bat_priv: the bat priv with all the soft interface information
 */
int batadv_nc_init_debugfs(struct batadv_priv *bat_priv)
{
	struct dentry *nc_dir, *file;

	nc_dir = debugfs_create_dir("nc", bat_priv->debug_dir);
	if (!nc_dir)
		goto out;

	file = debugfs_create_u8("min_tq", S_IRUGO | S_IWUSR, nc_dir,
				 &bat_priv->nc.min_tq);
	if (!file)
		goto out;

	file = debugfs_create_u32("max_fwd_delay", S_IRUGO | S_IWUSR, nc_dir,
				  &bat_priv->nc.max_fwd_delay);
	if (!file)
		goto out;

	file = debugfs_create_u32("max_buffer_time", S_IRUGO | S_IWUSR, nc_dir,
				  &bat_priv->nc.max_buffer_time);
	if (!file)
		goto out;

	return 0;

out:
	return -ENOMEM;
}<|MERGE_RESOLUTION|>--- conflicted
+++ resolved
@@ -725,7 +725,6 @@
 	orig_ifinfo = batadv_orig_ifinfo_get(orig_node, BATADV_IF_DEFAULT);
 	if (!orig_ifinfo)
 		return false;
-<<<<<<< HEAD
 
 	last_ttl = orig_ifinfo->last_ttl;
 	last_real_seqno = orig_ifinfo->last_real_seqno;
@@ -733,10 +732,7 @@
 
 	if (last_real_seqno != ntohl(ogm_packet->seqno))
 		return false;
-	if (last_ttl != ogm_packet->header.ttl + 1)
-=======
-	if (orig_node->last_ttl != ogm_packet->ttl + 1)
->>>>>>> 6b5c638d
+	if (last_ttl != ogm_packet->ttl + 1)
 		return false;
 	if (!batadv_compare_eth(ogm_packet->orig, ogm_packet->prev_sender))
 		return false;
