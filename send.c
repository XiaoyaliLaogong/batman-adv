/* Copyright (C) 2007-2014 B.A.T.M.A.N. contributors:
 *
 * Marek Lindner, Simon Wunderlich
 *
 * This program is free software; you can redistribute it and/or
 * modify it under the terms of version 2 of the GNU General Public
 * License as published by the Free Software Foundation.
 *
 * This program is distributed in the hope that it will be useful, but
 * WITHOUT ANY WARRANTY; without even the implied warranty of
 * MERCHANTABILITY or FITNESS FOR A PARTICULAR PURPOSE. See the GNU
 * General Public License for more details.
 *
 * You should have received a copy of the GNU General Public License
 * along with this program; if not, see <http://www.gnu.org/licenses/>.
 */

#include "main.h"
#include "distributed-arp-table.h"
#include "send.h"
#include "routing.h"
#include "translation-table.h"
#include "soft-interface.h"
#include "hard-interface.h"
#include "gateway_common.h"
#include "gateway_client.h"
#include "originator.h"
#include "network-coding.h"
#include "fragmentation.h"

static void batadv_send_outstanding_bcast_packet(struct work_struct *work);

/* send out an already prepared packet to the given address via the
 * specified batman interface
 */
int batadv_send_skb_packet(struct sk_buff *skb,
			   struct batadv_hard_iface *hard_iface,
			   const uint8_t *dst_addr)
{
	struct batadv_priv *bat_priv = netdev_priv(hard_iface->soft_iface);
	struct ethhdr *ethhdr;

	if (hard_iface->if_status != BATADV_IF_ACTIVE)
		goto send_skb_err;

	if (unlikely(!hard_iface->net_dev))
		goto send_skb_err;

	if (!(hard_iface->net_dev->flags & IFF_UP)) {
		pr_warn("Interface %s is not up - can't send packet via that interface!\n",
			hard_iface->net_dev->name);
		goto send_skb_err;
	}

	/* push to the ethernet header. */
	if (batadv_skb_head_push(skb, ETH_HLEN) < 0)
		goto send_skb_err;

	skb_reset_mac_header(skb);

	ethhdr = eth_hdr(skb);
	ether_addr_copy(ethhdr->h_source, hard_iface->net_dev->dev_addr);
	ether_addr_copy(ethhdr->h_dest, dst_addr);
	ethhdr->h_proto = htons(ETH_P_BATMAN);

	skb_set_network_header(skb, ETH_HLEN);
	skb->protocol = htons(ETH_P_BATMAN);

	skb->dev = hard_iface->net_dev;

	/* Save a clone of the skb to use when decoding coded packets */
	batadv_nc_skb_store_for_decoding(bat_priv, skb);

	/* dev_queue_xmit() returns a negative result on error.	 However on
	 * congestion and traffic shaping, it drops and returns NET_XMIT_DROP
	 * (which is > 0). This will not be treated as an error.
	 */
	return dev_queue_xmit(skb);
send_skb_err:
	kfree_skb(skb);
	return NET_XMIT_DROP;
}

/**
 * batadv_send_skb_to_orig - Lookup next-hop and transmit skb.
 * @skb: Packet to be transmitted.
 * @orig_node: Final destination of the packet.
 * @recv_if: Interface used when receiving the packet (can be NULL).
 *
 * Looks up the best next-hop towards the passed originator and passes the
 * skb on for preparation of MAC header. If the packet originated from this
 * host, NULL can be passed as recv_if and no interface alternating is
 * attempted.
 *
 * Returns NET_XMIT_SUCCESS on success, NET_XMIT_DROP on failure, or
 * NET_XMIT_POLICED if the skb is buffered for later transmit.
 */
int batadv_send_skb_to_orig(struct sk_buff *skb,
			    struct batadv_orig_node *orig_node,
			    struct batadv_hard_iface *recv_if)
{
	struct batadv_priv *bat_priv = orig_node->bat_priv;
	struct batadv_neigh_node *neigh_node;
	int ret = NET_XMIT_DROP;

	/* batadv_find_router() increases neigh_nodes refcount if found. */
	neigh_node = batadv_find_router(bat_priv, orig_node, recv_if);
	if (!neigh_node)
		goto out;

	/* Check if the skb is too large to send in one piece and fragment
	 * it if needed.
	 */
	if (atomic_read(&bat_priv->fragmentation) &&
	    skb->len > neigh_node->if_incoming->net_dev->mtu) {
		/* Fragment and send packet. */
		if (batadv_frag_send_packet(skb, orig_node, neigh_node))
			ret = NET_XMIT_SUCCESS;

		goto out;
	}

	/* try to network code the packet, if it is received on an interface
	 * (i.e. being forwarded). If the packet originates from this node or if
	 * network coding fails, then send the packet as usual.
	 */
	if (recv_if && batadv_nc_skb_forward(skb, neigh_node)) {
		ret = NET_XMIT_POLICED;
	} else {
		batadv_send_skb_packet(skb, neigh_node->if_incoming,
				       neigh_node->addr);
		ret = NET_XMIT_SUCCESS;
	}

out:
	if (neigh_node)
		batadv_neigh_node_free_ref(neigh_node);

	return ret;
}

/**
 * batadv_send_skb_push_fill_unicast - extend the buffer and initialize the
 *  common fields for unicast packets
 * @skb: the skb carrying the unicast header to initialize
 * @hdr_size: amount of bytes to push at the beginning of the skb
 * @orig_node: the destination node
 *
 * Returns false if the buffer extension was not possible or true otherwise.
 */
static bool
batadv_send_skb_push_fill_unicast(struct sk_buff *skb, int hdr_size,
				  struct batadv_orig_node *orig_node)
{
	struct batadv_unicast_packet *unicast_packet;
	uint8_t ttvn = (uint8_t)atomic_read(&orig_node->last_ttvn);

	if (batadv_skb_head_push(skb, hdr_size) < 0)
		return false;

	unicast_packet = (struct batadv_unicast_packet *)skb->data;
	unicast_packet->version = BATADV_COMPAT_VERSION;
	/* batman packet type: unicast */
	unicast_packet->packet_type = BATADV_UNICAST;
	/* set unicast ttl */
	unicast_packet->ttl = BATADV_TTL;
	/* copy the destination for faster routing */
	ether_addr_copy(unicast_packet->dest, orig_node->orig);
	/* set the destination tt version number */
	unicast_packet->ttvn = ttvn;

	return true;
}

/**
 * batadv_send_skb_prepare_unicast - encapsulate an skb with a unicast header
 * @skb: the skb containing the payload to encapsulate
 * @orig_node: the destination node
 *
 * Returns false if the payload could not be encapsulated or true otherwise.
 */
static bool batadv_send_skb_prepare_unicast(struct sk_buff *skb,
					    struct batadv_orig_node *orig_node)
{
	size_t uni_size = sizeof(struct batadv_unicast_packet);

	return batadv_send_skb_push_fill_unicast(skb, uni_size, orig_node);
}

/**
 * batadv_send_skb_prepare_unicast_4addr - encapsulate an skb with a
 *  unicast 4addr header
 * @bat_priv: the bat priv with all the soft interface information
 * @skb: the skb containing the payload to encapsulate
 * @orig_node: the destination node
 * @packet_subtype: the unicast 4addr packet subtype to use
 *
 * Returns false if the payload could not be encapsulated or true otherwise.
 */
bool batadv_send_skb_prepare_unicast_4addr(struct batadv_priv *bat_priv,
					   struct sk_buff *skb,
					   struct batadv_orig_node *orig,
					   int packet_subtype)
{
	struct batadv_hard_iface *primary_if;
	struct batadv_unicast_4addr_packet *uc_4addr_packet;
	bool ret = false;

	primary_if = batadv_primary_if_get_selected(bat_priv);
	if (!primary_if)
		goto out;

	/* Pull the header space and fill the unicast_packet substructure.
	 * We can do that because the first member of the uc_4addr_packet
	 * is of type struct unicast_packet
	 */
	if (!batadv_send_skb_push_fill_unicast(skb, sizeof(*uc_4addr_packet),
					       orig))
		goto out;

	uc_4addr_packet = (struct batadv_unicast_4addr_packet *)skb->data;
	uc_4addr_packet->u.packet_type = BATADV_UNICAST_4ADDR;
	ether_addr_copy(uc_4addr_packet->src, primary_if->net_dev->dev_addr);
	uc_4addr_packet->subtype = packet_subtype;
	uc_4addr_packet->reserved = 0;

	ret = true;
out:
	if (primary_if)
		batadv_hardif_free_ref(primary_if);
	return ret;
}

/**
 * batadv_send_skb_unicast - encapsulate and send an skb via unicast
 * @bat_priv: the bat priv with all the soft interface information
 * @skb: payload to send
 * @packet_type: the batman unicast packet type to use
 * @packet_subtype: the unicast 4addr packet subtype (only relevant for unicast
 *  4addr packets)
 * @orig_node: the originator to send the packet to
 * @vid: the vid to be used to search the translation table
 *
 * Wrap the given skb into a batman-adv unicast or unicast-4addr header
 * depending on whether BATADV_UNICAST or BATADV_UNICAST_4ADDR was supplied
 * as packet_type. Then send this frame to the given orig_node and release a
 * reference to this orig_node.
 *
 * Returns NET_XMIT_DROP in case of error or NET_XMIT_SUCCESS otherwise.
 */
static int batadv_send_skb_unicast(struct batadv_priv *bat_priv,
				   struct sk_buff *skb, int packet_type,
				   int packet_subtype,
				   struct batadv_orig_node *orig_node,
				   unsigned short vid)
{
<<<<<<< HEAD
	struct ethhdr *ethhdr = eth_hdr(skb);
=======
	struct ethhdr *ethhdr;
>>>>>>> e175a9fd
	struct batadv_unicast_packet *unicast_packet;
	int ret = NET_XMIT_DROP;

	if (!orig_node)
		goto out;

	switch (packet_type) {
	case BATADV_UNICAST:
		if (!batadv_send_skb_prepare_unicast(skb, orig_node))
			goto out;
		break;
	case BATADV_UNICAST_4ADDR:
		if (!batadv_send_skb_prepare_unicast_4addr(bat_priv, skb,
							   orig_node,
							   packet_subtype))
			goto out;
		break;
	default:
		/* this function supports UNICAST and UNICAST_4ADDR only. It
		 * should never be invoked with any other packet type
		 */
		goto out;
	}

	/* skb->data might have been reallocated by
	 * batadv_send_skb_prepare_unicast{,_4addr}()
	 */
	ethhdr = eth_hdr(skb);
	unicast_packet = (struct batadv_unicast_packet *)skb->data;

	/* inform the destination node that we are still missing a correct route
	 * for this client. The destination will receive this packet and will
	 * try to reroute it because the ttvn contained in the header is less
	 * than the current one
	 */
	if (batadv_tt_global_client_is_roaming(bat_priv, ethhdr->h_dest, vid))
		unicast_packet->ttvn = unicast_packet->ttvn - 1;

	if (batadv_send_skb_to_orig(skb, orig_node, NULL) != NET_XMIT_DROP)
		ret = NET_XMIT_SUCCESS;

out:
	if (orig_node)
		batadv_orig_node_free_ref(orig_node);
	if (ret == NET_XMIT_DROP)
		kfree_skb(skb);
	return ret;
}

/**
 * batadv_send_skb_via_tt_generic - send an skb via TT lookup
 * @bat_priv: the bat priv with all the soft interface information
 * @skb: payload to send
 * @packet_type: the batman unicast packet type to use
 * @packet_subtype: the unicast 4addr packet subtype (only relevant for unicast
 *  4addr packets)
 * @vid: the vid to be used to search the translation table
 *
 * Look up the recipient node for the destination address in the ethernet
 * header via the translation table. Wrap the given skb into a batman-adv
 * unicast or unicast-4addr header depending on whether BATADV_UNICAST or
 * BATADV_UNICAST_4ADDR was supplied as packet_type. Then send this frame
 * to the according destination node.
 *
 * Returns NET_XMIT_DROP in case of error or NET_XMIT_SUCCESS otherwise.
 */
int batadv_send_skb_via_tt_generic(struct batadv_priv *bat_priv,
				   struct sk_buff *skb, int packet_type,
				   int packet_subtype, uint8_t *dst_hint,
				   unsigned short vid)
{
	struct ethhdr *ethhdr = (struct ethhdr *)skb->data;
	struct batadv_orig_node *orig_node;
	uint8_t *src, *dst;

	src = ethhdr->h_source;
	dst = ethhdr->h_dest;

	/* if we got an hint! let's send the packet to this client (if any) */
	if (dst_hint) {
		src = NULL;
		dst = dst_hint;
	}
	orig_node = batadv_transtable_search(bat_priv, src, dst, vid);

	return batadv_send_skb_unicast(bat_priv, skb, packet_type,
				       packet_subtype, orig_node, vid);
}

/**
 * batadv_send_skb_via_gw - send an skb via gateway lookup
 * @bat_priv: the bat priv with all the soft interface information
 * @skb: payload to send
 * @vid: the vid to be used to search the translation table
 *
 * Look up the currently selected gateway. Wrap the given skb into a batman-adv
 * unicast header and send this frame to this gateway node.
 *
 * Returns NET_XMIT_DROP in case of error or NET_XMIT_SUCCESS otherwise.
 */
int batadv_send_skb_via_gw(struct batadv_priv *bat_priv, struct sk_buff *skb,
			   unsigned short vid)
{
	struct batadv_orig_node *orig_node;

	orig_node = batadv_gw_get_selected_orig(bat_priv);
	return batadv_send_skb_unicast(bat_priv, skb, BATADV_UNICAST, 0,
				       orig_node, vid);
}

void batadv_schedule_bat_ogm(struct batadv_hard_iface *hard_iface)
{
	struct batadv_priv *bat_priv = netdev_priv(hard_iface->soft_iface);

	if ((hard_iface->if_status == BATADV_IF_NOT_IN_USE) ||
	    (hard_iface->if_status == BATADV_IF_TO_BE_REMOVED))
		return;

	/* the interface gets activated here to avoid race conditions between
	 * the moment of activating the interface in
	 * hardif_activate_interface() where the originator mac is set and
	 * outdated packets (especially uninitialized mac addresses) in the
	 * packet queue
	 */
	if (hard_iface->if_status == BATADV_IF_TO_BE_ACTIVATED)
		hard_iface->if_status = BATADV_IF_ACTIVE;

	bat_priv->bat_algo_ops->bat_ogm_schedule(hard_iface);
}

static void batadv_forw_packet_free(struct batadv_forw_packet *forw_packet)
{
	if (forw_packet->skb)
		kfree_skb(forw_packet->skb);
	if (forw_packet->if_incoming)
		batadv_hardif_free_ref(forw_packet->if_incoming);
	if (forw_packet->if_outgoing)
		batadv_hardif_free_ref(forw_packet->if_outgoing);
	kfree(forw_packet);
}

static void
_batadv_add_bcast_packet_to_list(struct batadv_priv *bat_priv,
				 struct batadv_forw_packet *forw_packet,
				 unsigned long send_time)
{
	/* add new packet to packet list */
	spin_lock_bh(&bat_priv->forw_bcast_list_lock);
	hlist_add_head(&forw_packet->list, &bat_priv->forw_bcast_list);
	spin_unlock_bh(&bat_priv->forw_bcast_list_lock);

	/* start timer for this packet */
	queue_delayed_work(batadv_event_workqueue, &forw_packet->delayed_work,
			   send_time);
}

/* add a broadcast packet to the queue and setup timers. broadcast packets
 * are sent multiple times to increase probability for being received.
 *
 * This function returns NETDEV_TX_OK on success and NETDEV_TX_BUSY on
 * errors.
 *
 * The skb is not consumed, so the caller should make sure that the
 * skb is freed.
 */
int batadv_add_bcast_packet_to_list(struct batadv_priv *bat_priv,
				    const struct sk_buff *skb,
				    unsigned long delay)
{
	struct batadv_hard_iface *primary_if = NULL;
	struct batadv_forw_packet *forw_packet;
	struct batadv_bcast_packet *bcast_packet;
	struct sk_buff *newskb;

	if (!batadv_atomic_dec_not_zero(&bat_priv->bcast_queue_left)) {
		batadv_dbg(BATADV_DBG_BATMAN, bat_priv,
			   "bcast packet queue full\n");
		goto out;
	}

	primary_if = batadv_primary_if_get_selected(bat_priv);
	if (!primary_if)
		goto out_and_inc;

	forw_packet = kmalloc(sizeof(*forw_packet), GFP_ATOMIC);

	if (!forw_packet)
		goto out_and_inc;

	newskb = skb_copy(skb, GFP_ATOMIC);
	if (!newskb)
		goto packet_free;

	/* as we have a copy now, it is safe to decrease the TTL */
	bcast_packet = (struct batadv_bcast_packet *)newskb->data;
	bcast_packet->ttl--;

	skb_reset_mac_header(newskb);

	forw_packet->skb = newskb;
	forw_packet->if_incoming = primary_if;
	forw_packet->if_outgoing = NULL;

	/* how often did we send the bcast packet ? */
	forw_packet->num_packets = 0;

	INIT_DELAYED_WORK(&forw_packet->delayed_work,
			  batadv_send_outstanding_bcast_packet);

	_batadv_add_bcast_packet_to_list(bat_priv, forw_packet, delay);
	return NETDEV_TX_OK;

packet_free:
	kfree(forw_packet);
out_and_inc:
	atomic_inc(&bat_priv->bcast_queue_left);
out:
	if (primary_if)
		batadv_hardif_free_ref(primary_if);
	return NETDEV_TX_BUSY;
}

static void batadv_send_outstanding_bcast_packet(struct work_struct *work)
{
	struct batadv_hard_iface *hard_iface;
	struct delayed_work *delayed_work;
	struct batadv_forw_packet *forw_packet;
	struct sk_buff *skb1;
	struct net_device *soft_iface;
	struct batadv_priv *bat_priv;

	delayed_work = container_of(work, struct delayed_work, work);
	forw_packet = container_of(delayed_work, struct batadv_forw_packet,
				   delayed_work);
	soft_iface = forw_packet->if_incoming->soft_iface;
	bat_priv = netdev_priv(soft_iface);

	spin_lock_bh(&bat_priv->forw_bcast_list_lock);
	hlist_del(&forw_packet->list);
	spin_unlock_bh(&bat_priv->forw_bcast_list_lock);

	if (atomic_read(&bat_priv->mesh_state) == BATADV_MESH_DEACTIVATING)
		goto out;

	if (batadv_dat_drop_broadcast_packet(bat_priv, forw_packet))
		goto out;

	/* rebroadcast packet */
	rcu_read_lock();
	list_for_each_entry_rcu(hard_iface, &batadv_hardif_list, list) {
		if (hard_iface->soft_iface != soft_iface)
			continue;

		if (forw_packet->num_packets >= hard_iface->num_bcasts)
			continue;

		/* send a copy of the saved skb */
		skb1 = skb_clone(forw_packet->skb, GFP_ATOMIC);
		if (skb1)
			batadv_send_skb_packet(skb1, hard_iface,
					       batadv_broadcast_addr);
	}
	rcu_read_unlock();

	forw_packet->num_packets++;

	/* if we still have some more bcasts to send */
	if (forw_packet->num_packets < BATADV_NUM_BCASTS_MAX) {
		_batadv_add_bcast_packet_to_list(bat_priv, forw_packet,
						 msecs_to_jiffies(5));
		return;
	}

out:
	batadv_forw_packet_free(forw_packet);
	atomic_inc(&bat_priv->bcast_queue_left);
}

void batadv_send_outstanding_bat_ogm_packet(struct work_struct *work)
{
	struct delayed_work *delayed_work;
	struct batadv_forw_packet *forw_packet;
	struct batadv_priv *bat_priv;

	delayed_work = container_of(work, struct delayed_work, work);
	forw_packet = container_of(delayed_work, struct batadv_forw_packet,
				   delayed_work);
	bat_priv = netdev_priv(forw_packet->if_incoming->soft_iface);
	spin_lock_bh(&bat_priv->forw_bat_list_lock);
	hlist_del(&forw_packet->list);
	spin_unlock_bh(&bat_priv->forw_bat_list_lock);

	if (atomic_read(&bat_priv->mesh_state) == BATADV_MESH_DEACTIVATING)
		goto out;

	bat_priv->bat_algo_ops->bat_ogm_emit(forw_packet);

	/* we have to have at least one packet in the queue to determine the
	 * queues wake up time unless we are shutting down.
	 *
	 * only re-schedule if this is the "original" copy, e.g. the OGM of the
	 * primary interface should only be rescheduled once per period, but
	 * this function will be called for the forw_packet instances of the
	 * other secondary interfaces as well.
	 */
	if (forw_packet->own &&
	    forw_packet->if_incoming == forw_packet->if_outgoing)
		batadv_schedule_bat_ogm(forw_packet->if_incoming);

out:
	/* don't count own packet */
	if (!forw_packet->own)
		atomic_inc(&bat_priv->batman_queue_left);

	batadv_forw_packet_free(forw_packet);
}

void
batadv_purge_outstanding_packets(struct batadv_priv *bat_priv,
				 const struct batadv_hard_iface *hard_iface)
{
	struct batadv_forw_packet *forw_packet;
	struct hlist_node *safe_tmp_node;
	bool pending;

	if (hard_iface)
		batadv_dbg(BATADV_DBG_BATMAN, bat_priv,
			   "purge_outstanding_packets(): %s\n",
			   hard_iface->net_dev->name);
	else
		batadv_dbg(BATADV_DBG_BATMAN, bat_priv,
			   "purge_outstanding_packets()\n");

	/* free bcast list */
	spin_lock_bh(&bat_priv->forw_bcast_list_lock);
	hlist_for_each_entry_safe(forw_packet, safe_tmp_node,
				  &bat_priv->forw_bcast_list, list) {
		/* if purge_outstanding_packets() was called with an argument
		 * we delete only packets belonging to the given interface
		 */
		if ((hard_iface) &&
		    (forw_packet->if_incoming != hard_iface))
			continue;

		spin_unlock_bh(&bat_priv->forw_bcast_list_lock);

		/* batadv_send_outstanding_bcast_packet() will lock the list to
		 * delete the item from the list
		 */
		pending = cancel_delayed_work_sync(&forw_packet->delayed_work);
		spin_lock_bh(&bat_priv->forw_bcast_list_lock);

		if (pending) {
			hlist_del(&forw_packet->list);
			batadv_forw_packet_free(forw_packet);
		}
	}
	spin_unlock_bh(&bat_priv->forw_bcast_list_lock);

	/* free batman packet list */
	spin_lock_bh(&bat_priv->forw_bat_list_lock);
	hlist_for_each_entry_safe(forw_packet, safe_tmp_node,
				  &bat_priv->forw_bat_list, list) {
		/* if purge_outstanding_packets() was called with an argument
		 * we delete only packets belonging to the given interface
		 */
		if ((hard_iface) &&
		    (forw_packet->if_incoming != hard_iface) &&
		    (forw_packet->if_outgoing != hard_iface))
			continue;

		spin_unlock_bh(&bat_priv->forw_bat_list_lock);

		/* send_outstanding_bat_packet() will lock the list to
		 * delete the item from the list
		 */
		pending = cancel_delayed_work_sync(&forw_packet->delayed_work);
		spin_lock_bh(&bat_priv->forw_bat_list_lock);

		if (pending) {
			hlist_del(&forw_packet->list);
			batadv_forw_packet_free(forw_packet);
		}
	}
	spin_unlock_bh(&bat_priv->forw_bat_list_lock);
}<|MERGE_RESOLUTION|>--- conflicted
+++ resolved
@@ -254,12 +254,8 @@
 				   struct batadv_orig_node *orig_node,
 				   unsigned short vid)
 {
-<<<<<<< HEAD
-	struct ethhdr *ethhdr = eth_hdr(skb);
-=======
+	struct batadv_unicast_packet *unicast_packet;
 	struct ethhdr *ethhdr;
->>>>>>> e175a9fd
-	struct batadv_unicast_packet *unicast_packet;
 	int ret = NET_XMIT_DROP;
 
 	if (!orig_node)
