/*
 * Copyright (C) 2007-2012 B.A.T.M.A.N. contributors:
 *
 * Marek Lindner, Simon Wunderlich
 *
 * This program is free software; you can redistribute it and/or
 * modify it under the terms of version 2 of the GNU General Public
 * License as published by the Free Software Foundation.
 *
 * This program is distributed in the hope that it will be useful, but
 * WITHOUT ANY WARRANTY; without even the implied warranty of
 * MERCHANTABILITY or FITNESS FOR A PARTICULAR PURPOSE. See the GNU
 * General Public License for more details.
 *
 * You should have received a copy of the GNU General Public License
 * along with this program; if not, write to the Free Software
 * Foundation, Inc., 51 Franklin Street, Fifth Floor, Boston, MA
 * 02110-1301, USA
 *
 */

#include "main.h"
#include "distributed-arp-table.h"
#include "hard-interface.h"
#include "soft-interface.h"
#include "send.h"
#include "translation-table.h"
#include "routing.h"
#include "bat_sysfs.h"
#include "originator.h"
#include "hash.h"
#include "bridge_loop_avoidance.h"

#include <linux/if_arp.h>


static int batman_skb_recv(struct sk_buff *skb,
			   struct net_device *dev,
			   struct packet_type *ptype,
			   struct net_device *orig_dev);

void hardif_free_rcu(struct rcu_head *rcu)
{
	struct hard_iface *hard_iface;

	hard_iface = container_of(rcu, struct hard_iface, rcu);
	dev_put(hard_iface->net_dev);
	kfree(hard_iface);
}

struct hard_iface *hardif_get_by_netdev(const struct net_device *net_dev)
{
	struct hard_iface *hard_iface;

	rcu_read_lock();
	list_for_each_entry_rcu(hard_iface, &hardif_list, list) {
		if (hard_iface->net_dev == net_dev &&
		    atomic_inc_not_zero(&hard_iface->refcount))
			goto out;
	}

	hard_iface = NULL;

out:
	rcu_read_unlock();
	return hard_iface;
}

static int is_valid_iface(const struct net_device *net_dev)
{
	if (net_dev->flags & IFF_LOOPBACK)
		return 0;

	if (net_dev->type != ARPHRD_ETHER)
		return 0;

	if (net_dev->addr_len != ETH_ALEN)
		return 0;

	/* no batman over batman */
	if (softif_is_valid(net_dev))
		return 0;

	/* Device is being bridged */
	/* if (net_dev->priv_flags & IFF_BRIDGE_PORT)
		return 0; */

	return 1;
}

static struct hard_iface *hardif_get_active(const struct net_device *soft_iface)
{
	struct hard_iface *hard_iface;

	rcu_read_lock();
	list_for_each_entry_rcu(hard_iface, &hardif_list, list) {
		if (hard_iface->soft_iface != soft_iface)
			continue;

		if (hard_iface->if_status == IF_ACTIVE &&
		    atomic_inc_not_zero(&hard_iface->refcount))
			goto out;
	}

	hard_iface = NULL;

out:
	rcu_read_unlock();
	return hard_iface;
}

static void primary_if_update_addr(struct bat_priv *bat_priv,
				   struct hard_iface *oldif)
{
	struct vis_packet *vis_packet;
	struct hard_iface *primary_if;

	primary_if = primary_if_get_selected(bat_priv);
	if (!primary_if)
		goto out;

	dat_init_own_dht_addr(bat_priv, primary_if);

	vis_packet = (struct vis_packet *)
				bat_priv->my_vis_info->skb_packet->data;
	memcpy(vis_packet->vis_orig, primary_if->net_dev->dev_addr, ETH_ALEN);
	memcpy(vis_packet->sender_orig,
	       primary_if->net_dev->dev_addr, ETH_ALEN);

	bla_update_orig_address(bat_priv, primary_if, oldif);
out:
	if (primary_if)
		hardif_free_ref(primary_if);
}

static void primary_if_select(struct bat_priv *bat_priv,
			      struct hard_iface *new_hard_iface)
{
	struct hard_iface *curr_hard_iface;

	ASSERT_RTNL();

	if (new_hard_iface && !atomic_inc_not_zero(&new_hard_iface->refcount))
		new_hard_iface = NULL;

	curr_hard_iface = rcu_dereference_protected(bat_priv->primary_if, 1);
	rcu_assign_pointer(bat_priv->primary_if, new_hard_iface);

	if (!new_hard_iface)
		goto out;

	bat_priv->bat_algo_ops->bat_primary_iface_set(new_hard_iface);
	primary_if_update_addr(bat_priv, curr_hard_iface);

out:
	if (curr_hard_iface)
		hardif_free_ref(curr_hard_iface);
}

static bool hardif_is_iface_up(const struct hard_iface *hard_iface)
{
	if (hard_iface->net_dev->flags & IFF_UP)
		return true;

	return false;
}

static void check_known_mac_addr(const struct net_device *net_dev)
{
	const struct hard_iface *hard_iface;

	rcu_read_lock();
	list_for_each_entry_rcu(hard_iface, &hardif_list, list) {
		if ((hard_iface->if_status != IF_ACTIVE) &&
		    (hard_iface->if_status != IF_TO_BE_ACTIVATED))
			continue;

		if (hard_iface->net_dev == net_dev)
			continue;

		if (!compare_eth(hard_iface->net_dev->dev_addr,
				 net_dev->dev_addr))
			continue;

		pr_warning("The newly added mac address (%pM) already exists "
			   "on: %s\n", net_dev->dev_addr,
			   hard_iface->net_dev->name);
		pr_warning("It is strongly recommended to keep mac addresses "
			   "unique to avoid problems!\n");
	}
	rcu_read_unlock();
}

int hardif_min_mtu(struct net_device *soft_iface)
{
	const struct bat_priv *bat_priv = netdev_priv(soft_iface);
	const struct hard_iface *hard_iface;
	/* allow big frames if all devices are capable to do so
	 * (have MTU > 1500 + BAT_HEADER_LEN) */
	int min_mtu = ETH_DATA_LEN;

	if (atomic_read(&bat_priv->fragmentation))
		goto out;

	rcu_read_lock();
	list_for_each_entry_rcu(hard_iface, &hardif_list, list) {
		if ((hard_iface->if_status != IF_ACTIVE) &&
		    (hard_iface->if_status != IF_TO_BE_ACTIVATED))
			continue;

		if (hard_iface->soft_iface != soft_iface)
			continue;

		min_mtu = min_t(int, hard_iface->net_dev->mtu - BAT_HEADER_LEN,
				min_mtu);
	}
	rcu_read_unlock();
out:
	return min_mtu;
}

/* adjusts the MTU if a new interface with a smaller MTU appeared. */
void update_min_mtu(struct net_device *soft_iface)
{
	int min_mtu;

	min_mtu = hardif_min_mtu(soft_iface);
	if (soft_iface->mtu != min_mtu)
		soft_iface->mtu = min_mtu;
}

static void hardif_activate_interface(struct hard_iface *hard_iface)
{
	struct bat_priv *bat_priv;
	struct hard_iface *primary_if = NULL;

	if (hard_iface->if_status != IF_INACTIVE)
		goto out;

	bat_priv = netdev_priv(hard_iface->soft_iface);

	bat_priv->bat_algo_ops->bat_ogm_update_mac(hard_iface);
	hard_iface->if_status = IF_TO_BE_ACTIVATED;

	/**
	 * the first active interface becomes our primary interface or
	 * the next active interface after the old primary interface was removed
	 */
	primary_if = primary_if_get_selected(bat_priv);
	if (!primary_if)
		primary_if_select(bat_priv, hard_iface);

	bat_info(hard_iface->soft_iface, "Interface activated: %s\n",
		 hard_iface->net_dev->name);

	update_min_mtu(hard_iface->soft_iface);

out:
	if (primary_if)
		hardif_free_ref(primary_if);
}

static void hardif_deactivate_interface(struct hard_iface *hard_iface)
{
	if ((hard_iface->if_status != IF_ACTIVE) &&
	    (hard_iface->if_status != IF_TO_BE_ACTIVATED))
		return;

	hard_iface->if_status = IF_INACTIVE;

	bat_info(hard_iface->soft_iface, "Interface deactivated: %s\n",
		 hard_iface->net_dev->name);

	update_min_mtu(hard_iface->soft_iface);
}

int hardif_enable_interface(struct hard_iface *hard_iface,
			    const char *iface_name)
{
	struct bat_priv *bat_priv;
	struct net_device *soft_iface;
	int ret;

	if (hard_iface->if_status != IF_NOT_IN_USE)
		goto out;

	if (!atomic_inc_not_zero(&hard_iface->refcount))
		goto out;

	/* hard-interface is part of a bridge */
	if (hard_iface->net_dev->priv_flags & IFF_BRIDGE_PORT)
		pr_err("You are about to enable batman-adv on '%s' which "
		       "already is part of a bridge. Unless you know exactly "
		       "what you are doing this is probably wrong and won't "
		       "work the way you think it would.\n",
		       hard_iface->net_dev->name);

	soft_iface = dev_get_by_name(&init_net, iface_name);

	if (!soft_iface) {
		soft_iface = softif_create(iface_name);

		if (!soft_iface) {
			ret = -ENOMEM;
			goto err;
		}

		/* dev_get_by_name() increases the reference counter for us */
		dev_hold(soft_iface);
	}

	if (!softif_is_valid(soft_iface)) {
		pr_err("Can't create batman mesh interface %s: "
		       "already exists as regular interface\n",
		       soft_iface->name);
		ret = -EINVAL;
		goto err_dev;
	}

	hard_iface->soft_iface = soft_iface;
	bat_priv = netdev_priv(hard_iface->soft_iface);

	ret = bat_priv->bat_algo_ops->bat_iface_enable(hard_iface);
	if (ret < 0) {
		ret = -ENOMEM;
		goto err_dev;
	}

	hard_iface->if_num = bat_priv->num_ifaces;
	bat_priv->num_ifaces++;
	hard_iface->if_status = IF_INACTIVE;
	orig_hash_add_if(hard_iface, bat_priv->num_ifaces);

	hard_iface->batman_adv_ptype.type = __constant_htons(ETH_P_BATMAN);
	hard_iface->batman_adv_ptype.func = batman_skb_recv;
	hard_iface->batman_adv_ptype.dev = hard_iface->net_dev;
	dev_add_pack(&hard_iface->batman_adv_ptype);

	atomic_set(&hard_iface->frag_seqno, 1);
	bat_info(hard_iface->soft_iface, "Adding interface: %s\n",
		 hard_iface->net_dev->name);

	if (atomic_read(&bat_priv->fragmentation) && hard_iface->net_dev->mtu <
		ETH_DATA_LEN + BAT_HEADER_LEN)
		bat_info(hard_iface->soft_iface,
			 "The MTU of interface %s is too small (%i) to handle "
			 "the transport of batman-adv packets. Packets going "
			 "over this interface will be fragmented on layer2 "
			 "which could impact the performance. Setting the MTU "
			 "to %zi would solve the problem.\n",
			 hard_iface->net_dev->name, hard_iface->net_dev->mtu,
			 ETH_DATA_LEN + BAT_HEADER_LEN);

	if (!atomic_read(&bat_priv->fragmentation) && hard_iface->net_dev->mtu <
		ETH_DATA_LEN + BAT_HEADER_LEN)
		bat_info(hard_iface->soft_iface,
			 "The MTU of interface %s is too small (%i) to handle "
			 "the transport of batman-adv packets. If you "
			 "experience problems getting traffic through try "
			 "increasing the MTU to %zi.\n",
			 hard_iface->net_dev->name, hard_iface->net_dev->mtu,
			 ETH_DATA_LEN + BAT_HEADER_LEN);

	if (hardif_is_iface_up(hard_iface))
		hardif_activate_interface(hard_iface);
	else
		bat_err(hard_iface->soft_iface, "Not using interface %s "
			"(retrying later): interface not active\n",
			hard_iface->net_dev->name);

	/* begin scheduling originator messages on that interface */
	schedule_bat_ogm(hard_iface);

out:
	return 0;

err_dev:
	dev_put(soft_iface);
err:
	hardif_free_ref(hard_iface);
	return ret;
}

void hardif_disable_interface(struct hard_iface *hard_iface)
{
	struct bat_priv *bat_priv = netdev_priv(hard_iface->soft_iface);
	struct hard_iface *primary_if = NULL;

	if (hard_iface->if_status == IF_ACTIVE)
		hardif_deactivate_interface(hard_iface);

	if (hard_iface->if_status != IF_INACTIVE)
		goto out;

	bat_info(hard_iface->soft_iface, "Removing interface: %s\n",
		 hard_iface->net_dev->name);
	dev_remove_pack(&hard_iface->batman_adv_ptype);

	bat_priv->num_ifaces--;
	orig_hash_del_if(hard_iface, bat_priv->num_ifaces);

	primary_if = primary_if_get_selected(bat_priv);
	if (hard_iface == primary_if) {
		struct hard_iface *new_if;

		new_if = hardif_get_active(hard_iface->soft_iface);
		primary_if_select(bat_priv, new_if);

		if (new_if)
			hardif_free_ref(new_if);
	}

	bat_priv->bat_algo_ops->bat_iface_disable(hard_iface);
	hard_iface->if_status = IF_NOT_IN_USE;

	/* delete all references to this hard_iface */
	purge_orig_ref(bat_priv);
	purge_outstanding_packets(bat_priv, hard_iface);
	dev_put(hard_iface->soft_iface);

	/* nobody uses this interface anymore */
	if (!bat_priv->num_ifaces)
		softif_destroy(hard_iface->soft_iface);

	hard_iface->soft_iface = NULL;
	hardif_free_ref(hard_iface);

out:
	if (primary_if)
		hardif_free_ref(primary_if);
}

static struct hard_iface *hardif_add_interface(struct net_device *net_dev)
{
	struct hard_iface *hard_iface;
	int ret;

	ASSERT_RTNL();

	ret = is_valid_iface(net_dev);
	if (ret != 1)
		goto out;

	dev_hold(net_dev);

	hard_iface = kmalloc(sizeof(*hard_iface), GFP_ATOMIC);
	if (!hard_iface)
		goto release_dev;

	ret = sysfs_add_hardif(&hard_iface->hardif_obj, net_dev);
	if (ret)
		goto free_if;

	hard_iface->if_num = -1;
	hard_iface->net_dev = net_dev;
	hard_iface->soft_iface = NULL;
	hard_iface->if_status = IF_NOT_IN_USE;
	INIT_LIST_HEAD(&hard_iface->list);
	/* extra reference for return */
	atomic_set(&hard_iface->refcount, 2);

	check_known_mac_addr(hard_iface->net_dev);
	list_add_tail_rcu(&hard_iface->list, &hardif_list);

	/**
	 * This can't be called via a bat_priv callback because
	 * we have no bat_priv yet.
	 */
	atomic_set(&hard_iface->seqno, 1);
	hard_iface->packet_buff = NULL;

	return hard_iface;

free_if:
	kfree(hard_iface);
release_dev:
	dev_put(net_dev);
out:
	return NULL;
}

static void hardif_remove_interface(struct hard_iface *hard_iface)
{
	ASSERT_RTNL();

	/* first deactivate interface */
	if (hard_iface->if_status != IF_NOT_IN_USE)
		hardif_disable_interface(hard_iface);

	if (hard_iface->if_status != IF_NOT_IN_USE)
		return;

	hard_iface->if_status = IF_TO_BE_REMOVED;
	sysfs_del_hardif(&hard_iface->hardif_obj);
	hardif_free_ref(hard_iface);
}

void hardif_remove_interfaces(void)
{
	struct hard_iface *hard_iface, *hard_iface_tmp;

	rtnl_lock();
	list_for_each_entry_safe(hard_iface, hard_iface_tmp,
				 &hardif_list, list) {
		list_del_rcu(&hard_iface->list);
		hardif_remove_interface(hard_iface);
	}
	rtnl_unlock();
}

static int hard_if_event(struct notifier_block *this,
			 unsigned long event, void *ptr)
{
	struct net_device *net_dev = ptr;
	struct hard_iface *hard_iface = hardif_get_by_netdev(net_dev);
	struct hard_iface *primary_if = NULL;
	struct bat_priv *bat_priv;

	if (!hard_iface && event == NETDEV_REGISTER)
		hard_iface = hardif_add_interface(net_dev);

	if (!hard_iface)
		goto out;

	switch (event) {
	case NETDEV_UP:
		hardif_activate_interface(hard_iface);
		break;
	case NETDEV_GOING_DOWN:
	case NETDEV_DOWN:
		hardif_deactivate_interface(hard_iface);
		break;
	case NETDEV_UNREGISTER:
		list_del_rcu(&hard_iface->list);

		hardif_remove_interface(hard_iface);
		break;
	case NETDEV_CHANGEMTU:
		if (hard_iface->soft_iface)
			update_min_mtu(hard_iface->soft_iface);
		break;
	case NETDEV_CHANGEADDR:
		if (hard_iface->if_status == IF_NOT_IN_USE)
			goto hardif_put;

		check_known_mac_addr(hard_iface->net_dev);

		bat_priv = netdev_priv(hard_iface->soft_iface);
		bat_priv->bat_algo_ops->bat_ogm_update_mac(hard_iface);

		primary_if = primary_if_get_selected(bat_priv);
		if (!primary_if)
			goto hardif_put;

		if (hard_iface == primary_if)
			primary_if_update_addr(bat_priv, NULL);
		break;
	default:
		break;
	}

hardif_put:
	hardif_free_ref(hard_iface);
out:
	if (primary_if)
		hardif_free_ref(primary_if);
	return NOTIFY_DONE;
}

/* incoming packets with the batman ethertype received on any active hard
 * interface */
static int batman_skb_recv(struct sk_buff *skb, struct net_device *dev,
			   struct packet_type *ptype,
			   struct net_device *orig_dev)
{
	struct bat_priv *bat_priv;
	struct batman_ogm_packet *batman_ogm_packet;
	struct hard_iface *hard_iface;
	int ret;

	hard_iface = container_of(ptype, struct hard_iface, batman_adv_ptype);
	skb = skb_share_check(skb, GFP_ATOMIC);

	/* skb was released by skb_share_check() */
	if (!skb)
		goto err_out;

	/* packet should hold at least type and version */
	if (unlikely(!pskb_may_pull(skb, 2)))
		goto err_free;

	/* expect a valid ethernet header here. */
<<<<<<< HEAD
	if (unlikely(skb->mac_len != ETH_HLEN || !skb_mac_header(skb)))
=======
	if (unlikely(skb->mac_len != sizeof(struct ethhdr) ||
		     !skb_mac_header(skb)))
>>>>>>> d523a2f4
		goto err_free;

	if (!hard_iface->soft_iface)
		goto err_free;

	bat_priv = netdev_priv(hard_iface->soft_iface);

	if (atomic_read(&bat_priv->mesh_state) != MESH_ACTIVE)
		goto err_free;

	/* discard frames on not active interfaces */
	if (hard_iface->if_status != IF_ACTIVE)
		goto err_free;

	batman_ogm_packet = (struct batman_ogm_packet *)skb->data;

	if (batman_ogm_packet->header.version != COMPAT_VERSION) {
		bat_dbg(DBG_BATMAN, bat_priv,
			"Drop packet: incompatible batman version (%i)\n",
			batman_ogm_packet->header.version);
		goto err_free;
	}

	/* all receive handlers return whether they received or reused
	 * the supplied skb. if not, we have to free the skb. */

	switch (batman_ogm_packet->header.packet_type) {
		/* batman originator packet */
	case BAT_IV_OGM:
		ret = recv_bat_ogm_packet(skb, hard_iface);
		break;

		/* batman icmp packet */
	case BAT_ICMP:
		ret = recv_icmp_packet(skb, hard_iface);
		break;

		/* unicast packet */
	case BAT_UNICAST:
	case BAT_UNICAST_4ADDR:
		ret = recv_unicast_packet(skb, hard_iface);
		break;

		/* fragmented unicast packet */
	case BAT_UNICAST_FRAG:
		ret = recv_ucast_frag_packet(skb, hard_iface);
		break;

		/* broadcast packet */
	case BAT_BCAST:
		ret = recv_bcast_packet(skb, hard_iface);
		break;

		/* vis packet */
	case BAT_VIS:
		ret = recv_vis_packet(skb, hard_iface);
		break;
		/* Translation table query (request or response) */
	case BAT_TT_QUERY:
		ret = recv_tt_query(skb, hard_iface);
		break;
		/* Roaming advertisement */
	case BAT_ROAM_ADV:
		ret = recv_roam_adv(skb, hard_iface);
		break;
	default:
		ret = NET_RX_DROP;
	}

	if (ret == NET_RX_DROP)
		kfree_skb(skb);

	/* return NET_RX_SUCCESS in any case as we
	 * most probably dropped the packet for
	 * routing-logical reasons. */

	return NET_RX_SUCCESS;

err_free:
	kfree_skb(skb);
err_out:
	return NET_RX_DROP;
}

/* This function returns true if the interface represented by ifindex is a
 * 802.11 wireless device */
bool is_wifi_iface(int ifindex)
{
	struct net_device *net_device = NULL;
	bool ret = false;

	if (ifindex == NULL_IFINDEX)
		goto out;

	net_device = dev_get_by_index(&init_net, ifindex);
	if (!net_device)
		goto out;

#ifdef CONFIG_WIRELESS_EXT
	/* pre-cfg80211 drivers have to implement WEXT, so it is possible to
	 * check for wireless_handlers != NULL */
	if (net_device->wireless_handlers)
		ret = true;
	else
#endif
		/* cfg80211 drivers have to set ieee80211_ptr */
		if (net_device->ieee80211_ptr)
			ret = true;
out:
	if (net_device)
		dev_put(net_device);
	return ret;
}

struct notifier_block hard_if_notifier = {
	.notifier_call = hard_if_event,
};<|MERGE_RESOLUTION|>--- conflicted
+++ resolved
@@ -590,12 +590,7 @@
 		goto err_free;
 
 	/* expect a valid ethernet header here. */
-<<<<<<< HEAD
 	if (unlikely(skb->mac_len != ETH_HLEN || !skb_mac_header(skb)))
-=======
-	if (unlikely(skb->mac_len != sizeof(struct ethhdr) ||
-		     !skb_mac_header(skb)))
->>>>>>> d523a2f4
 		goto err_free;
 
 	if (!hard_iface->soft_iface)
