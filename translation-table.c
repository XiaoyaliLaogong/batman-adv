--- conflicted
+++ resolved
@@ -510,12 +510,8 @@
 {
 	struct batadv_priv *bat_priv = netdev_priv(soft_iface);
 	struct batadv_tt_local_entry *tt_local;
-<<<<<<< HEAD
 	struct batadv_tt_global_entry *tt_global = NULL;
-=======
-	struct batadv_tt_global_entry *tt_global;
 	struct batadv_softif_vlan *vlan;
->>>>>>> 9729d208
 	struct net_device *in_dev = NULL;
 	struct hlist_head *head;
 	struct batadv_tt_orig_list_entry *orig_entry;
