--- conflicted
+++ resolved
@@ -194,86 +194,6 @@
 	NULL,
 };
 
-<<<<<<< HEAD
-=======
-#if LINUX_VERSION_CODE < KERNEL_VERSION(2, 6, 35)
-static ssize_t transtable_local_read(struct kobject *kobj,
-				  struct bin_attribute *bin_attr,
-				  char *buff, loff_t off, size_t count)
-#else
-static ssize_t transtable_local_read(struct file *filp, struct kobject *kobj,
-				  struct bin_attribute *bin_attr,
-				  char *buff, loff_t off, size_t count)
-#endif
-{
-	struct device *dev = to_dev(kobj->parent);
-	struct net_device *net_dev = to_net_dev(dev);
-
-	return hna_local_fill_buffer_text(net_dev, buff, count, off);
-}
-
-#if LINUX_VERSION_CODE < KERNEL_VERSION(2, 6, 35)
-static ssize_t transtable_global_read(struct kobject *kobj,
-				  struct bin_attribute *bin_attr,
-				  char *buff, loff_t off, size_t count)
-#else
-static ssize_t transtable_global_read(struct file *filp, struct kobject *kobj,
-				  struct bin_attribute *bin_attr,
-				  char *buff, loff_t off, size_t count)
-#endif
-{
-	struct device *dev = to_dev(kobj->parent);
-	struct net_device *net_dev = to_net_dev(dev);
-
-	return hna_global_fill_buffer_text(net_dev, buff, count, off);
-}
-
-#if LINUX_VERSION_CODE < KERNEL_VERSION(2, 6, 35)
-static ssize_t originators_read(struct kobject *kobj,
-				  struct bin_attribute *bin_attr,
-				  char *buff, loff_t off, size_t count)
-#else
-static ssize_t originators_read(struct file *filp, struct kobject *kobj,
-				  struct bin_attribute *bin_attr,
-				  char *buff, loff_t off, size_t count)
-#endif
-{
-	struct device *dev = to_dev(kobj->parent);
-	struct net_device *net_dev = to_net_dev(dev);
-
-	return orig_fill_buffer_text(net_dev, buff, count, off);
-}
-
-#if LINUX_VERSION_CODE < KERNEL_VERSION(2, 6, 35)
-static ssize_t vis_data_read(struct kobject *kobj,
-				  struct bin_attribute *bin_attr,
-				  char *buff, loff_t off, size_t count)
-#else
-static ssize_t vis_data_read(struct file *filp, struct kobject *kobj,
-				  struct bin_attribute *bin_attr,
-				  char *buff, loff_t off, size_t count)
-#endif
-{
-	struct device *dev = to_dev(kobj->parent);
-	struct net_device *net_dev = to_net_dev(dev);
-
-	return vis_fill_buffer_text(net_dev, buff, count, off);
-}
-
-static BAT_BIN_ATTR(transtable_local, S_IRUGO, transtable_local_read, NULL);
-static BAT_BIN_ATTR(transtable_global, S_IRUGO, transtable_global_read, NULL);
-static BAT_BIN_ATTR(originators, S_IRUGO, originators_read, NULL);
-static BAT_BIN_ATTR(vis_data, S_IRUGO, vis_data_read, NULL);
-
-static struct bin_attribute *mesh_bin_attrs[] = {
-	&bat_attr_transtable_local,
-	&bat_attr_transtable_global,
-	&bat_attr_originators,
-	&bat_attr_vis_data,
-	NULL,
-};
-
->>>>>>> b65bd5fa
 int sysfs_add_meshif(struct net_device *dev)
 {
 	struct kobject *batif_kobject = &dev->dev.kobj;
