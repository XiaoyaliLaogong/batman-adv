--- conflicted
+++ resolved
@@ -22,15 +22,10 @@
 
 #ifdef CONFIG_BATMAN_ADV_NC
 
-<<<<<<< HEAD
 void batadv_nc_status_update(struct net_device *net_dev);
-int batadv_nc_init(struct batadv_priv *bat_priv);
-void batadv_nc_free(struct batadv_priv *bat_priv);
-=======
 int batadv_nc_init(void);
 int batadv_nc_mesh_init(struct batadv_priv *bat_priv);
 void batadv_nc_mesh_free(struct batadv_priv *bat_priv);
->>>>>>> 586cf84b
 void batadv_nc_update_nc_node(struct batadv_priv *bat_priv,
 			      struct batadv_orig_node *orig_node,
 			      struct batadv_orig_node *orig_neigh_node,
@@ -53,15 +48,11 @@
 
 #else /* ifdef CONFIG_BATMAN_ADV_NC */
 
-<<<<<<< HEAD
 static inline void batadv_nc_status_update(struct net_device *net_dev)
 {
 }
 
-static inline int batadv_nc_init(struct batadv_priv *bat_priv)
-=======
 static inline int batadv_nc_init(void)
->>>>>>> 586cf84b
 {
 	return 0;
 }
