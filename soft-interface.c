/* Copyright (C) 2007-2012 B.A.T.M.A.N. contributors:
 *
 * Marek Lindner, Simon Wunderlich
 *
 * This program is free software; you can redistribute it and/or
 * modify it under the terms of version 2 of the GNU General Public
 * License as published by the Free Software Foundation.
 *
 * This program is distributed in the hope that it will be useful, but
 * WITHOUT ANY WARRANTY; without even the implied warranty of
 * MERCHANTABILITY or FITNESS FOR A PARTICULAR PURPOSE. See the GNU
 * General Public License for more details.
 *
 * You should have received a copy of the GNU General Public License
 * along with this program; if not, write to the Free Software
 * Foundation, Inc., 51 Franklin Street, Fifth Floor, Boston, MA
 * 02110-1301, USA
 */

#include "main.h"
#include "soft-interface.h"
#include "hard-interface.h"
#include "routing.h"
#include "send.h"
#include "bat_debugfs.h"
#include "translation-table.h"
#include "hash.h"
#include "gateway_common.h"
#include "gateway_client.h"
#include "bat_sysfs.h"
#include "originator.h"
#include <linux/slab.h>
#include <linux/ethtool.h>
#include <linux/etherdevice.h>
#include <linux/if_vlan.h>
#include "unicast.h"
#include "bridge_loop_avoidance.h"


static int batadv_get_settings(struct net_device *dev, struct ethtool_cmd *cmd);
static void batadv_get_drvinfo(struct net_device *dev,
			       struct ethtool_drvinfo *info);
static u32 batadv_get_msglevel(struct net_device *dev);
static void batadv_set_msglevel(struct net_device *dev, u32 value);
static u32 batadv_get_link(struct net_device *dev);
static void batadv_get_strings(struct net_device *dev, u32 stringset, u8 *data);
static void batadv_get_ethtool_stats(struct net_device *dev,
				     struct ethtool_stats *stats, u64 *data);
static int batadv_get_sset_count(struct net_device *dev, int stringset);

static const struct ethtool_ops batadv_ethtool_ops = {
	.get_settings = batadv_get_settings,
	.get_drvinfo = batadv_get_drvinfo,
	.get_msglevel = batadv_get_msglevel,
	.set_msglevel = batadv_set_msglevel,
	.get_link = batadv_get_link,
	.get_strings = batadv_get_strings,
	.get_ethtool_stats = batadv_get_ethtool_stats,
	.get_sset_count = batadv_get_sset_count,
};

int batadv_skb_head_push(struct sk_buff *skb, unsigned int len)
{
	int result;

	/* TODO: We must check if we can release all references to non-payload
	 * data using skb_header_release in our skbs to allow skb_cow_header to
	 * work optimally. This means that those skbs are not allowed to read
	 * or write any data which is before the current position of skb->data
	 * after that call and thus allow other skbs with the same data buffer
	 * to write freely in that area.
	 */
	result = skb_cow_head(skb, len);
	if (result < 0)
		return result;

	skb_push(skb, len);
	return 0;
}

static int batadv_interface_open(struct net_device *dev)
{
	netif_start_queue(dev);
	return 0;
}

static int batadv_interface_release(struct net_device *dev)
{
	netif_stop_queue(dev);
	return 0;
}

static struct net_device_stats *batadv_interface_stats(struct net_device *dev)
{
	struct bat_priv *bat_priv = netdev_priv(dev);
	return &bat_priv->stats;
}

static int batadv_interface_set_mac_addr(struct net_device *dev, void *p)
{
	struct bat_priv *bat_priv = netdev_priv(dev);
	struct sockaddr *addr = p;

	if (!is_valid_ether_addr(addr->sa_data))
		return -EADDRNOTAVAIL;

	/* only modify transtable if it has been initialized before */
	if (atomic_read(&bat_priv->mesh_state) == MESH_ACTIVE) {
		batadv_tt_local_remove(bat_priv, dev->dev_addr,
				       "mac address changed", false);
		batadv_tt_local_add(dev, addr->sa_data, NULL_IFINDEX);
	}

	memcpy(dev->dev_addr, addr->sa_data, ETH_ALEN);
	dev->addr_assign_type &= ~NET_ADDR_RANDOM;
	return 0;
}

static int batadv_interface_change_mtu(struct net_device *dev, int new_mtu)
{
	/* check ranges */
	if ((new_mtu < 68) || (new_mtu > batadv_hardif_min_mtu(dev)))
		return -EINVAL;

	dev->mtu = new_mtu;

	return 0;
}

static int batadv_interface_tx(struct sk_buff *skb,
			       struct net_device *soft_iface)
{
	struct ethhdr *ethhdr = (struct ethhdr *)skb->data;
	struct bat_priv *bat_priv = netdev_priv(soft_iface);
	struct hard_iface *primary_if = NULL;
	struct bcast_packet *bcast_packet;
	struct vlan_ethhdr *vhdr;
	static const uint8_t stp_addr[ETH_ALEN] = {0x01, 0x80, 0xC2, 0x00, 0x00,
						   0x00};
	unsigned int header_len = 0;
	int data_len = skb->len, ret;
	short vid __maybe_unused = -1;
	bool do_bcast = false;

	if (atomic_read(&bat_priv->mesh_state) != MESH_ACTIVE)
		goto dropped;

	soft_iface->trans_start = jiffies;

	switch (ntohs(ethhdr->h_proto)) {
	case ETH_P_8021Q:
		vhdr = (struct vlan_ethhdr *)skb->data;
		vid = ntohs(vhdr->h_vlan_TCI) & VLAN_VID_MASK;

		if (ntohs(vhdr->h_vlan_encapsulated_proto) != ETH_P_BATMAN)
			break;

		/* fall through */
	case ETH_P_BATMAN:
		goto dropped;
	}

	if (batadv_bla_tx(bat_priv, skb, vid))
		goto dropped;

	/* Register the client MAC in the transtable */
	batadv_tt_local_add(soft_iface, ethhdr->h_source, skb->skb_iif);

	/* don't accept stp packets. STP does not help in meshes.
	 * better use the bridge loop avoidance ...
	 */
	if (batadv_compare_eth(ethhdr->h_dest, stp_addr))
		goto dropped;

	if (is_multicast_ether_addr(ethhdr->h_dest)) {
		do_bcast = true;

		switch (atomic_read(&bat_priv->gw_mode)) {
		case GW_MODE_SERVER:
			/* gateway servers should not send dhcp
			 * requests into the mesh
			 */
			ret = batadv_gw_is_dhcp_target(skb, &header_len);
			if (ret)
				goto dropped;
			break;
		case GW_MODE_CLIENT:
			/* gateway clients should send dhcp requests
			 * via unicast to their gateway
			 */
			ret = batadv_gw_is_dhcp_target(skb, &header_len);
			if (ret)
				do_bcast = false;
			break;
		case GW_MODE_OFF:
		default:
			break;
		}
	}

	/* ethernet packet should be broadcasted */
	if (do_bcast) {
		primary_if = batadv_primary_if_get_selected(bat_priv);
		if (!primary_if)
			goto dropped;

<<<<<<< HEAD
		if (batadv_dat_snoop_outgoing_arp_request(bat_priv, skb))
			brd_delay = msecs_to_jiffies(ARP_REQ_DELAY);

		if (batadv_skb_head_push(skb, sizeof(*bcast_packet)) < 0)
=======
		if (my_skb_head_push(skb, sizeof(*bcast_packet)) < 0)
>>>>>>> d5a6cafe
			goto dropped;

		bcast_packet = (struct bcast_packet *)skb->data;
		bcast_packet->header.version = COMPAT_VERSION;
		bcast_packet->header.ttl = TTL;

		/* batman packet type: broadcast */
		bcast_packet->header.packet_type = BAT_BCAST;

		/* hw address of first interface is the orig mac because only
		 * this mac is known throughout the mesh
		 */
		memcpy(bcast_packet->orig,
		       primary_if->net_dev->dev_addr, ETH_ALEN);

		/* set broadcast sequence number */
		bcast_packet->seqno =
			htonl(atomic_inc_return(&bat_priv->bcast_seqno));

<<<<<<< HEAD
		batadv_add_bcast_packet_to_list(bat_priv, skb, brd_delay);
=======
		add_bcast_packet_to_list(bat_priv, skb, 1);
>>>>>>> d5a6cafe

		/* a copy is stored in the bcast list, therefore removing
		 * the original skb.
		 */
		kfree_skb(skb);

	/* unicast packet */
	} else {
		if (atomic_read(&bat_priv->gw_mode) != GW_MODE_OFF) {
			ret = batadv_gw_out_of_range(bat_priv, skb, ethhdr);
			if (ret)
				goto dropped;
		}

<<<<<<< HEAD
		batadv_dat_snoop_outgoing_arp_reply(bat_priv, skb);

		ret = batadv_unicast_send_skb(skb, bat_priv);
=======
		ret = unicast_send_skb(skb, bat_priv);
>>>>>>> d5a6cafe
		if (ret != 0)
			goto dropped_freed;
	}

	bat_priv->stats.tx_packets++;
	bat_priv->stats.tx_bytes += data_len;
	goto end;

dropped:
	kfree_skb(skb);
dropped_freed:
	bat_priv->stats.tx_dropped++;
end:
	if (primary_if)
		batadv_hardif_free_ref(primary_if);
	return NETDEV_TX_OK;
}

void batadv_interface_rx(struct net_device *soft_iface,
			 struct sk_buff *skb, struct hard_iface *recv_if,
			 int hdr_size)
{
	struct bat_priv *bat_priv = netdev_priv(soft_iface);
	struct ethhdr *ethhdr;
	struct vlan_ethhdr *vhdr;
	short vid __maybe_unused = -1;

	/* check if enough space is available for pulling, and pull */
	if (!pskb_may_pull(skb, hdr_size))
		goto dropped;

<<<<<<< HEAD
	if (batadv_dat_snoop_incoming_arp_request(bat_priv, skb, hdr_size))
		goto out;

	if (batadv_dat_snoop_incoming_arp_reply(bat_priv, skb, hdr_size))
		goto out;

=======
>>>>>>> d5a6cafe
	skb_pull_rcsum(skb, hdr_size);
	skb_reset_mac_header(skb);

	ethhdr = (struct ethhdr *)skb_mac_header(skb);

	switch (ntohs(ethhdr->h_proto)) {
	case ETH_P_8021Q:
		vhdr = (struct vlan_ethhdr *)skb->data;
		vid = ntohs(vhdr->h_vlan_TCI) & VLAN_VID_MASK;

		if (ntohs(vhdr->h_vlan_encapsulated_proto) != ETH_P_BATMAN)
			break;

		/* fall through */
	case ETH_P_BATMAN:
		goto dropped;
	}

	/* skb->dev & skb->pkt_type are set here */
	if (unlikely(!pskb_may_pull(skb, ETH_HLEN)))
		goto dropped;
	skb->protocol = eth_type_trans(skb, soft_iface);

	/* should not be necessary anymore as we use skb_pull_rcsum()
	 * TODO: please verify this and remove this TODO
	 * -- Dec 21st 2009, Simon Wunderlich
	 */

	/* skb->ip_summed = CHECKSUM_UNNECESSARY; */

	bat_priv->stats.rx_packets++;
	bat_priv->stats.rx_bytes += skb->len + ETH_HLEN;

	soft_iface->last_rx = jiffies;

	if (batadv_is_ap_isolated(bat_priv, ethhdr->h_source, ethhdr->h_dest))
		goto dropped;

	/* Let the bridge loop avoidance check the packet. If will
	 * not handle it, we can safely push it up.
	 */
	if (batadv_bla_rx(bat_priv, skb, vid))
		goto out;

	netif_rx(skb);
	goto out;

dropped:
	kfree_skb(skb);
out:
	return;
}

static const struct net_device_ops batadv_netdev_ops = {
	.ndo_open = batadv_interface_open,
	.ndo_stop = batadv_interface_release,
	.ndo_get_stats = batadv_interface_stats,
	.ndo_set_mac_address = batadv_interface_set_mac_addr,
	.ndo_change_mtu = batadv_interface_change_mtu,
	.ndo_start_xmit = batadv_interface_tx,
	.ndo_validate_addr = eth_validate_addr
};

static void batadv_interface_setup(struct net_device *dev)
{
	struct bat_priv *priv = netdev_priv(dev);

	ether_setup(dev);

	dev->netdev_ops = &batadv_netdev_ops;
	dev->destructor = free_netdev;
	dev->tx_queue_len = 0;

	/* can't call min_mtu, because the needed variables
	 * have not been initialized yet
	 */
	dev->mtu = ETH_DATA_LEN;
	/* reserve more space in the skbuff for our header */
	dev->hard_header_len = BAT_HEADER_LEN;

	/* generate random address */
	eth_hw_addr_random(dev);

	SET_ETHTOOL_OPS(dev, &batadv_ethtool_ops);

	memset(priv, 0, sizeof(*priv));
}

struct net_device *batadv_softif_create(const char *name)
{
	struct net_device *soft_iface;
	struct bat_priv *bat_priv;
	int ret;

	soft_iface = alloc_netdev(sizeof(*bat_priv), name,
				  batadv_interface_setup);

	if (!soft_iface)
		goto out;

	ret = register_netdevice(soft_iface);
	if (ret < 0) {
		pr_err("Unable to register the batman interface '%s': %i\n",
		       name, ret);
		goto free_soft_iface;
	}

<<<<<<< HEAD
	batadv_arp_change_timeout(soft_iface, name);

=======
>>>>>>> d5a6cafe
	bat_priv = netdev_priv(soft_iface);

	atomic_set(&bat_priv->aggregated_ogms, 1);
	atomic_set(&bat_priv->bonding, 0);
	atomic_set(&bat_priv->bridge_loop_avoidance, 0);
	atomic_set(&bat_priv->ap_isolation, 0);
	atomic_set(&bat_priv->vis_mode, VIS_TYPE_CLIENT_UPDATE);
	atomic_set(&bat_priv->gw_mode, GW_MODE_OFF);
	atomic_set(&bat_priv->gw_sel_class, 20);
	atomic_set(&bat_priv->gw_bandwidth, 41);
	atomic_set(&bat_priv->orig_interval, 1000);
	atomic_set(&bat_priv->hop_penalty, 30);
	atomic_set(&bat_priv->log_level, 0);
	atomic_set(&bat_priv->fragmentation, 1);
	atomic_set(&bat_priv->bcast_queue_left, BCAST_QUEUE_LEN);
	atomic_set(&bat_priv->batman_queue_left, BATMAN_QUEUE_LEN);

	atomic_set(&bat_priv->mesh_state, MESH_INACTIVE);
	atomic_set(&bat_priv->bcast_seqno, 1);
	atomic_set(&bat_priv->ttvn, 0);
	atomic_set(&bat_priv->tt_local_changes, 0);
	atomic_set(&bat_priv->tt_ogm_append_cnt, 0);
	atomic_set(&bat_priv->bla_num_requests, 0);

	bat_priv->tt_buff = NULL;
	bat_priv->tt_buff_len = 0;
	bat_priv->tt_poss_change = false;

	bat_priv->primary_if = NULL;
	bat_priv->num_ifaces = 0;

	bat_priv->bat_counters = __alloc_percpu(sizeof(uint64_t) * BAT_CNT_NUM,
						__alignof__(uint64_t));
	if (!bat_priv->bat_counters)
		goto unreg_soft_iface;

	ret = batadv_algo_select(bat_priv, batadv_routing_algo);
	if (ret < 0)
		goto free_bat_counters;

	ret = batadv_sysfs_add_meshif(soft_iface);
	if (ret < 0)
		goto free_bat_counters;

	ret = batadv_debugfs_add_meshif(soft_iface);
	if (ret < 0)
		goto unreg_sysfs;

	ret = batadv_mesh_init(soft_iface);
	if (ret < 0)
		goto unreg_debugfs;

	return soft_iface;

unreg_debugfs:
	batadv_debugfs_del_meshif(soft_iface);
unreg_sysfs:
	batadv_sysfs_del_meshif(soft_iface);
free_bat_counters:
	free_percpu(bat_priv->bat_counters);
unreg_soft_iface:
	unregister_netdevice(soft_iface);
	return NULL;

free_soft_iface:
	free_netdev(soft_iface);
out:
	return NULL;
}

void batadv_softif_destroy(struct net_device *soft_iface)
{
	batadv_debugfs_del_meshif(soft_iface);
	batadv_sysfs_del_meshif(soft_iface);
	batadv_mesh_free(soft_iface);
	unregister_netdevice(soft_iface);
}

int batadv_softif_is_valid(const struct net_device *net_dev)
{
	if (net_dev->netdev_ops->ndo_start_xmit == batadv_interface_tx)
		return 1;

	return 0;
}

/* ethtool */
static int batadv_get_settings(struct net_device *dev, struct ethtool_cmd *cmd)
{
	cmd->supported = 0;
	cmd->advertising = 0;
	ethtool_cmd_speed_set(cmd, SPEED_10);
	cmd->duplex = DUPLEX_FULL;
	cmd->port = PORT_TP;
	cmd->phy_address = 0;
	cmd->transceiver = XCVR_INTERNAL;
	cmd->autoneg = AUTONEG_DISABLE;
	cmd->maxtxpkt = 0;
	cmd->maxrxpkt = 0;

	return 0;
}

static void batadv_get_drvinfo(struct net_device *dev,
			       struct ethtool_drvinfo *info)
{
	strcpy(info->driver, "B.A.T.M.A.N. advanced");
	strcpy(info->version, SOURCE_VERSION);
	strcpy(info->fw_version, "N/A");
	strcpy(info->bus_info, "batman");
}

static u32 batadv_get_msglevel(struct net_device *dev)
{
	return -EOPNOTSUPP;
}

static void batadv_set_msglevel(struct net_device *dev, u32 value)
{
}

static u32 batadv_get_link(struct net_device *dev)
{
	return 1;
}

/* Inspired by drivers/net/ethernet/dlink/sundance.c:1702
 * Declare each description string in struct.name[] to get fixed sized buffer
 * and compile time checking for strings longer than ETH_GSTRING_LEN.
 */
static const struct {
	const char name[ETH_GSTRING_LEN];
} batadv_counters_strings[] = {
	{ "forward" },
	{ "forward_bytes" },
	{ "mgmt_tx" },
	{ "mgmt_tx_bytes" },
	{ "mgmt_rx" },
	{ "mgmt_rx_bytes" },
	{ "tt_request_tx" },
	{ "tt_request_rx" },
	{ "tt_response_tx" },
	{ "tt_response_rx" },
	{ "tt_roam_adv_tx" },
	{ "tt_roam_adv_rx" },
#ifdef CONFIG_BATMAN_ADV_DAT
	{ "dat_request_tx" },
	{ "dat_request_rx" },
	{ "dat_reply_tx" },
	{ "dat_reply_rx" },
#endif
};

static void batadv_get_strings(struct net_device *dev, uint32_t stringset,
			       uint8_t *data)
{
	if (stringset == ETH_SS_STATS)
		memcpy(data, batadv_counters_strings,
		       sizeof(batadv_counters_strings));
}

static void batadv_get_ethtool_stats(struct net_device *dev,
				     struct ethtool_stats *stats,
				     uint64_t *data)
{
	struct bat_priv *bat_priv = netdev_priv(dev);
	int i;

	for (i = 0; i < BAT_CNT_NUM; i++)
		data[i] = batadv_sum_counter(bat_priv, i);
}

static int batadv_get_sset_count(struct net_device *dev, int stringset)
{
	if (stringset == ETH_SS_STATS)
		return BAT_CNT_NUM;

	return -EOPNOTSUPP;
}<|MERGE_RESOLUTION|>--- conflicted
+++ resolved
@@ -204,14 +204,7 @@
 		if (!primary_if)
 			goto dropped;
 
-<<<<<<< HEAD
-		if (batadv_dat_snoop_outgoing_arp_request(bat_priv, skb))
-			brd_delay = msecs_to_jiffies(ARP_REQ_DELAY);
-
 		if (batadv_skb_head_push(skb, sizeof(*bcast_packet)) < 0)
-=======
-		if (my_skb_head_push(skb, sizeof(*bcast_packet)) < 0)
->>>>>>> d5a6cafe
 			goto dropped;
 
 		bcast_packet = (struct bcast_packet *)skb->data;
@@ -231,11 +224,7 @@
 		bcast_packet->seqno =
 			htonl(atomic_inc_return(&bat_priv->bcast_seqno));
 
-<<<<<<< HEAD
-		batadv_add_bcast_packet_to_list(bat_priv, skb, brd_delay);
-=======
-		add_bcast_packet_to_list(bat_priv, skb, 1);
->>>>>>> d5a6cafe
+		batadv_add_bcast_packet_to_list(bat_priv, skb, 1);
 
 		/* a copy is stored in the bcast list, therefore removing
 		 * the original skb.
@@ -250,13 +239,7 @@
 				goto dropped;
 		}
 
-<<<<<<< HEAD
-		batadv_dat_snoop_outgoing_arp_reply(bat_priv, skb);
-
 		ret = batadv_unicast_send_skb(skb, bat_priv);
-=======
-		ret = unicast_send_skb(skb, bat_priv);
->>>>>>> d5a6cafe
 		if (ret != 0)
 			goto dropped_freed;
 	}
@@ -288,15 +271,6 @@
 	if (!pskb_may_pull(skb, hdr_size))
 		goto dropped;
 
-<<<<<<< HEAD
-	if (batadv_dat_snoop_incoming_arp_request(bat_priv, skb, hdr_size))
-		goto out;
-
-	if (batadv_dat_snoop_incoming_arp_reply(bat_priv, skb, hdr_size))
-		goto out;
-
-=======
->>>>>>> d5a6cafe
 	skb_pull_rcsum(skb, hdr_size);
 	skb_reset_mac_header(skb);
 
@@ -404,11 +378,6 @@
 		goto free_soft_iface;
 	}
 
-<<<<<<< HEAD
-	batadv_arp_change_timeout(soft_iface, name);
-
-=======
->>>>>>> d5a6cafe
 	bat_priv = netdev_priv(soft_iface);
 
 	atomic_set(&bat_priv->aggregated_ogms, 1);
@@ -554,12 +523,6 @@
 	{ "tt_response_rx" },
 	{ "tt_roam_adv_tx" },
 	{ "tt_roam_adv_rx" },
-#ifdef CONFIG_BATMAN_ADV_DAT
-	{ "dat_request_tx" },
-	{ "dat_request_rx" },
-	{ "dat_reply_tx" },
-	{ "dat_reply_rx" },
-#endif
 };
 
 static void batadv_get_strings(struct net_device *dev, uint32_t stringset,
